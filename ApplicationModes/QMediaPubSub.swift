--- conflicted
+++ resolved
@@ -113,12 +113,6 @@
         return streamIds
     }
 
-<<<<<<< HEAD
-    override func removeRemoteSource(identifier: UInt64) {
-        super.removeRemoteSource(identifier: identifier)
-        mediaClient!.removeMediaSubscribeStream(mediaStreamId: identifier)
-    }
-
     override func sendEncodedData(data: MediaBufferFromSource) {
         let buffer = data.media.buffer.baseAddress!.assumingMemoryBound(to: UInt8.self)
         let length: UInt32 = .init(data.media.buffer.count)
@@ -126,27 +120,6 @@
         guard length > 0 else {
             errorHandler.writeError(message: "[QMediaPubSub] Data to send had length 0")
             return
-=======
-    override func sendEncodedImage(identifier: UInt64, data: CMSampleBuffer) {
-        do {
-            try data.dataBuffer!.withUnsafeMutableBytes { ptr in
-                let unsafe = ptr.baseAddress!.assumingMemoryBound(to: UInt8.self)
-                let timestampMs: UInt32
-                do {
-                    timestampMs = UInt32(try data.sampleTimingInfo(at: 0).presentationTimeStamp.seconds * 1000)
-                } catch {
-                    timestampMs = 0
-                }
-
-                mediaClient!.sendVideoFrame(mediaStreamId: identifier,
-                                       buffer: unsafe,
-                                       length: UInt32(data.dataBuffer!.dataLength),
-                                       timestamp: UInt64(timestampMs),
-                                       flag: false)
-            }
-        } catch {
-            errorHandler.writeError(message: "[QMediaPubSub] Failed to get bytes of encoded image")
->>>>>>> a36e8b03
         }
 
         let config = codecLookup[data.source]!
