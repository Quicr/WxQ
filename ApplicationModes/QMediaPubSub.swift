--- conflicted
+++ resolved
@@ -19,17 +19,10 @@
         }
         guard data != nil else { print("[QMediaPubSub] [Subscription \(streamId)] Data was nil"); return }
         print("[QMediaPubSub] [Subscription \(streamId)] Got \(length) bytes")
-<<<<<<< HEAD
         let buffer: MediaBufferFromSource = .init(source: UInt32(streamId),
                                                   media: .init(buffer: .init(start: data, count: Int(length)),
-                                                               timestampMs: 0))
+                                                               timestampMs: UInt32(timestamp)))
         publisher.pipeline!.decode(mediaBuffer: buffer)
-=======
-        publisher.pipeline!.decode(identifier: UInt32(streamId),
-                                   data: data!,
-                                   length: Int(length),
-                                   timestamp: UInt32(timestamp))
->>>>>>> 19de3ed2
     }
 
     func connect(config: CallConfig) {
