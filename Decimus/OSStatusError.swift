--- conflicted
+++ resolved
@@ -1,4 +1,6 @@
-<<<<<<< HEAD
+// SPDX-FileCopyrightText: Copyright (c) 2023 Cisco Systems
+// SPDX-License-Identifier: BSD-2-Clause
+
 // Allows CoreFoundation return codes to be thrown as Swift errors.
 extension CoreFoundation.OSStatus: Swift.Error { }
 
@@ -21,10 +23,4 @@
             throw OSStatusError(error: result, message: message)
         }
     }
-}
-=======
-// SPDX-FileCopyrightText: Copyright (c) 2023 Cisco Systems
-// SPDX-License-Identifier: BSD-2-Clause
-
-extension OSStatus: Error { }
->>>>>>> db875626
+}