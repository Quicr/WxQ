--- conflicted
+++ resolved
@@ -156,15 +156,10 @@
         }
         return results
     }
-<<<<<<< HEAD
-
+    
     static func depacketizeNalu(_ nalu: inout Data,
-                                timeInfo: CMSampleTimingInfo,
+                                timeInfo: CMSampleTimingInfo?,
                                 format: CMFormatDescription?) throws -> CMSampleBuffer {
-=======
-    
-    static func depacketizeNalu(_ nalu: inout Data, timeInfo: CMSampleTimingInfo?, format: CMFormatDescription?) throws -> CMSampleBuffer {
->>>>>>> 0361d1fb
         guard nalu.starts(with: naluStartCode) else {
             throw PacketizationError.missingStartCode
         }
@@ -173,13 +168,8 @@
         var naluDataLength = UInt32(nalu.count - naluStartCode.count).bigEndian
         nalu.replaceSubrange(0..<naluStartCode.count, with: &naluDataLength, count: naluStartCode.count)
 
-<<<<<<< HEAD
-=======
-        let timeInfo: CMSampleTimingInfo = timeInfo ?? .init(duration: .invalid,
-                                                             presentationTimeStamp: .invalid,
-                                                             decodeTimeStamp: .invalid)
+        let timeInfo: CMSampleTimingInfo = timeInfo ?? .invalid
 
->>>>>>> 0361d1fb
         // Return the sample buffer.
         let blockBuffer = try CMBlockBuffer(buffer: .init(start: .init(mutating: (nalu as NSData).bytes),
                                                           count: nalu.count)) { _, _ in }
@@ -189,67 +179,4 @@
                          sampleTimings: [timeInfo],
                          sampleSizes: [blockBuffer.dataLength])
     }
-<<<<<<< HEAD
-
-    func createFormat() {
-        
-    }
-    
-    /// Extracts parameter sets from the given pointer, if any.
-    /// - Parameter data Encoded NALU data to check with 4 byte start code / length at the start.
-    /// - Returns data read forwards to the next unprocessed start code, if any, and the extracted format, if any.
-    private static func checkParameterSets(_ data: Data) throws -> (Data, CMFormatDescription?) {
-        assert(data.starts(with: naluStartCode))
-
-        // Is this SPS?
-        let type = H264Types(rawValue: data[naluStartCode.count] & 0x1F)
-        guard type == .sps else {
-            return (data, nil)
-        }
-        var ppsStartCodeIndex: Int = 0
-        var spsLength: Int = 0
-        if type == .sps {
-            for byte in naluStartCode.count...data.count - 1 where data.advanced(by: byte).starts(with: naluStartCode) {
-                // Found the next start code.
-                ppsStartCodeIndex = byte
-                spsLength = ppsStartCodeIndex
-                break
-            }
-
-            guard ppsStartCodeIndex != 0 else {
-                throw "Expected to find PPS start code after SPS"
-            }
-        }
-        let spsRawData = data.subdata(in: naluStartCode.count..<spsLength)
-
-        // Check for PPS.
-        var idrStartCodeIndex: Int = 0
-        var ppsRawData = data.advanced(by: ppsStartCodeIndex).advanced(by: naluStartCode.count)
-        let secondType = H264Types(rawValue: ppsRawData[0] & 0x1F)
-        guard secondType == .pps else {
-            let offsetted = data.advanced(by: ppsStartCodeIndex)
-            assert(offsetted.starts(with: self.naluStartCode))
-            return (offsetted, nil)
-        }
-
-        // Is there another start code in this data?
-        for byte in 0...ppsRawData.count where
-        ppsRawData.advanced(by: byte).starts(with: naluStartCode) {
-            idrStartCodeIndex = byte
-            break
-        }
-        if idrStartCodeIndex > 0 {
-            ppsRawData = ppsRawData.subdata(in: 0..<idrStartCodeIndex)
-        }
-
-        // Collate SPS & PPS.
-        let format = try CMVideoFormatDescription(h264ParameterSets: [spsRawData, ppsRawData], nalUnitHeaderLength: naluStartCode.count)
-        let offsetted = data.advanced(by: idrStartCodeIndex > 0 ? idrStartCodeIndex : data.count)
-        if offsetted.count > 0 {
-            assert(offsetted.starts(with: self.naluStartCode))
-        }
-        return (offsetted, format)
-    }
-=======
->>>>>>> 0361d1fb
 }