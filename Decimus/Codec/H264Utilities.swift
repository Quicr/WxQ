import CoreMedia
import AVFoundation

<<<<<<< HEAD

// Todo: Figure out where to put this.
extension CMSampleBuffer {
    private static let logger = DecimusLogger(CMSampleBuffer.self)
     func getAttachmentValue(for key:  CMSampleBuffer.PerSampleAttachmentsDictionary.Key) -> Any? {
        for attachment in self.sampleAttachments {
            let val = attachment[key]
            if (val != nil) {
                return val
            }
        }
        return nil
    }
    
    func setAttachmentValue(atIndex index: Int, for key: CMSampleBuffer.PerSampleAttachmentsDictionary.Key, value: Any?) -> Bool {
        if self.sampleAttachments.count > index {
            self.sampleAttachments[index][key] = value
            return true
        }
        return false
    }

    func isIDR() -> Bool {
        guard let value = self.getAttachmentValue(for: .dependsOnOthers) else { return false }
        guard let dependsOnOthers = value as? Bool else { return false }
        return !dependsOnOthers
    }
    
    func setGroupId(_ groupId: UInt32) {
        let keyString: CFString = "groupId" as CFString
        let key: CMSampleBuffer.PerSampleAttachmentsDictionary.Key = .init(rawValue: keyString)
        let _ = self.setAttachmentValue(atIndex: 0, for: key, value: groupId)
    }
    
    func getGroupId() -> UInt32 {
        let keyString: CFString = "groupId" as CFString
        let key: CMSampleBuffer.PerSampleAttachmentsDictionary.Key = .init(rawValue: keyString)
        guard let value = self.getAttachmentValue(for: key) as? UInt32 else { Self.logger.error("groupId not found in CMSampleBuffer", alert: true); return 0 }
        return value
    }
    
    func setObjectId(_ objectId: UInt16) {
        let keyString: CFString = "objectId" as CFString
        let key: CMSampleBuffer.PerSampleAttachmentsDictionary.Key = .init(rawValue: keyString)
        let _ = self.setAttachmentValue(atIndex: 0, for: key, value: objectId)
    }
    
    func getObjectId() -> UInt16 {
        let keyString: CFString = "objectId" as CFString
        let key: CMSampleBuffer.PerSampleAttachmentsDictionary.Key = .init(rawValue: keyString)
        guard let value = self.getAttachmentValue(for: key) as? UInt16 else { Self.logger.error("objectId not found in CMSampleBuffer", alert: true); return 0 }
        return value
    }
    
    func setSequenceNumber(_ sequenceNumber: UInt64) {
        let keyString: CFString = "sequenceNumber" as CFString
        let key: CMSampleBuffer.PerSampleAttachmentsDictionary.Key = .init(rawValue: keyString)
        let _ = self.setAttachmentValue(atIndex: 0, for: key, value: sequenceNumber)
    }
    
    func getSequenceNumber() -> UInt64 {
        let keyString: CFString = "sequenceNumber" as CFString
        let key: CMSampleBuffer.PerSampleAttachmentsDictionary.Key = .init(rawValue: keyString)
        guard let value = self.getAttachmentValue(for: key) as? UInt64 else { Self.logger.error("sequenceNumber not found in CMSampleBuffer", alert: true); return 0 }
        return value
    }
    
    func setFPS(_ fps: UInt8) {
        let keyString: CFString = "FPS" as CFString
        let key: CMSampleBuffer.PerSampleAttachmentsDictionary.Key = .init(rawValue: keyString)
        let _ = self.setAttachmentValue(atIndex: 0, for: key, value: fps)
    }
    
    func getFPS() -> UInt8 {
        let keyString: CFString = "FPS" as CFString
        let key: CMSampleBuffer.PerSampleAttachmentsDictionary.Key = .init(rawValue: keyString)
        guard let value = self.getAttachmentValue(for: key) as? UInt8 else { Self.logger.error("FPS not found in CMSampleBuffer", alert: true); return 0 }
        return value
    }
    
    func setOrientation(_ orientation: AVCaptureVideoOrientation?) {
        let keyString: CFString = "Orientation" as CFString
        let key: CMSampleBuffer.PerSampleAttachmentsDictionary.Key = .init(rawValue: keyString)
        let _ = self.setAttachmentValue(atIndex: 0, for: key, value: orientation)
    }
    
    func getOrienation() -> AVCaptureVideoOrientation? {
        let keyString: CFString = "Orientation" as CFString
        let key: CMSampleBuffer.PerSampleAttachmentsDictionary.Key = .init(rawValue: keyString)
        let value = self.getAttachmentValue(for: key) as? AVCaptureVideoOrientation
        return value
    }
    
    func setVerticalMirror(_ verticalMirror: Bool?) {
        let keyString: CFString = "verticalMirror" as CFString
        let key: CMSampleBuffer.PerSampleAttachmentsDictionary.Key = .init(rawValue: keyString)
        let _ = self.setAttachmentValue(atIndex: 0, for: key, value: verticalMirror)
    }
    
    func getVerticalMirror() -> Bool? {
        let keyString: CFString = "verticalMirror" as CFString
        let key: CMSampleBuffer.PerSampleAttachmentsDictionary.Key = .init(rawValue: keyString)
        let value = self.getAttachmentValue(for: key) as? Bool
        return value
    }
}

=======
>>>>>>> 9905592d
/// Utility functions for working with H264 bitstreams.
class H264Utilities {
    private static let logger = DecimusLogger(H264Utilities.self)

    // Bytes that precede every NALU.
    static let naluStartCode: [UInt8] = [0x00, 0x00, 0x00, 0x01]

    // H264 frame type identifiers.
    enum H264Types: UInt8 {
        case pFrame = 1
        case idr = 5
        case sei = 6
        case sps = 7
        case pps = 8
    }

    enum PacketizationError: Error {
        case missingStartCode
    }

    /// Turns an H264 Annex B bitstream into CMSampleBuffer per NALU.
    /// - Parameter data The H264 data. This is used in place and will be modified, so must outlive any use of the created samples.
    /// - Parameter timeInfo The timing info for this frame.
    /// - Parameter format The current format of the stream if known. If SPS/PPS are found, it will be replaced by the found format.
    /// - Parameter sei If an SEI if found, it will be passed to this callback (start code included).
    static func depacketize(_ data: Data,
                            groupId: UInt32,
                            objectId: UInt16,
                            format: inout CMFormatDescription?,
                            orientation: inout AVCaptureVideoOrientation?,
                            verticalMirror: inout Bool?,
                            copy: Bool) throws -> [CMSampleBuffer]? {
        guard data.starts(with: naluStartCode) else {
            throw PacketizationError.missingStartCode
        }
        
        // Identify all NALUs by start code.
        assert(data.starts(with: naluStartCode))
        var ranges: [Range<Data.Index>] = []
        var naluRanges : [Range<Data.Index>] = []
        var startIndex = 0
        var index = 0
        var naluRangesIndex = 0
        while let range = data.range(of: .init(self.naluStartCode), in: startIndex..<data.count) {
            ranges.append(range)
            startIndex = range.upperBound
            if index > 0 {
                // Adjust previous NAL to run up to this one.
                let lastRange = ranges[index - 1]
                
                if naluRangesIndex > 0 {
                    if range.lowerBound <= naluRanges[naluRangesIndex - 1].upperBound  {
                        index += 1
                        continue
                    }
                }

                let type = H264Types(rawValue: data[lastRange.upperBound] & 0x1F)
                
                // RBSP types can have data that might include a "0001". So,
                // use the payload size to get the whole sub buffer.
                if type == .sei { // RBSP
                    let payloadSize = data[lastRange.upperBound + 2]
                    let upperBound = Int(payloadSize) + lastRange.lowerBound + naluStartCode.count + 3
                    naluRanges.append(.init(lastRange.lowerBound...upperBound))
  
                } else {
                    naluRanges.append(.init(lastRange.lowerBound...range.lowerBound - 1))
                }
                naluRangesIndex += 1
            }
            index += 1
        }

        // Adjust the last range to run to the end of data.
        if let lastRange = ranges.last {
            let range = Range<Data.Index>(lastRange.lowerBound...data.count-1)
            naluRanges.append(range)
        }

        // Get NALU data objects (zero copy).
        var nalus: [Data] = []
        let nsData = data as NSData
        for range in naluRanges {
            nalus.append(Data(bytesNoCopy: .init(mutating: nsData.bytes.advanced(by: range.lowerBound)),
                              count: range.count,
                              deallocator: .none))
        }
        
        
        // Finally! We have all of the nalu ranges for this frame...
        var spsData: Data?
        var ppsData: Data?
<<<<<<< HEAD
        var timeValue: UInt64 = 0
        var timeScale: UInt32 = 100_000
        var sequenceNumber: UInt64 = 0
        var fps: UInt8 = 30
=======
        var sequenceNumber: UInt64?
        var fps: UInt8?
>>>>>>> 9905592d

        // Create sample buffers from NALUs.
        var timeInfo: CMSampleTimingInfo?
        var results: [CMSampleBuffer] = []
        for index in 0..<nalus.count {
            // What type is this NALU?
            var nalu = nalus[index]
            assert(nalu.starts(with: self.naluStartCode))
            let type = H264Types(rawValue: nalu[naluStartCode.count] & 0x1F)
            let rangedData = nalu.subdata(in: naluStartCode.count..<nalu.count)
            
            if type == .sps {
                spsData = rangedData
            }
            
            if type == .pps {
                ppsData = rangedData
            }
            
            if type == .sei {
                var seiData = rangedData
                if seiData.count == 6 { // Orientation
                    if seiData[2] == 0x02 { // yep - orientation
                        orientation = .init(rawValue: .init(Int(seiData[3])))
                        verticalMirror = seiData[4] == 1
                    }
                } else if seiData.count == 42 { // timestamp?
                    if seiData[19] == 2 { // good enough - timstamp!
                        seiData.withUnsafeMutableBytes {
                            guard let ptr = $0.baseAddress else { return }
                            var timeValue: UInt64 = 0
                            var timeScale: UInt32 = 100000
                            memcpy(&timeValue, ptr.advanced(by: 20), MemoryLayout<Int64>.size)
                            memcpy(&timeScale, ptr.advanced(by: 20+8), MemoryLayout<Int32>.size)
                            var tempSequence: UInt64 = 0
                            memcpy(&tempSequence, ptr.advanced(by: 20+8+4), MemoryLayout<UInt64>.size)
                            var tempFps: UInt8 = 0
                            memcpy(&tempFps, ptr.advanced(by: 20+8+4+8), MemoryLayout<UInt8>.size)
                            fps = tempFps
                            timeValue = CFSwapInt64BigToHost(timeValue)
                            timeScale = CFSwapInt32BigToHost(timeScale)
                            sequenceNumber = CFSwapInt64BigToHost(tempSequence)
                            let timeStamp = CMTimeMake(value: Int64(timeValue),
                                                  timescale: Int32(timeScale))
                            
                            timeInfo = CMSampleTimingInfo(duration: .invalid,
                                                          presentationTimeStamp: timeStamp,
                                                          decodeTimeStamp: .invalid)
                        }
                    } else {
                        // Unhandled SEI
                    }
                }
            }
            

            if let spsData = spsData,
               let ppsData = ppsData {
                format = try! CMVideoFormatDescription(h264ParameterSets: [spsData, ppsData], nalUnitHeaderLength: naluStartCode.count)
            }
        
            if type == .pFrame || type == .idr {
                results.append(try depacketizeNalu(&nalu, 
                                                   groupId: groupId,
                                                   objectId: objectId,
                                                   timeInfo: timeInfo,
                                                   format: format,
                                                   copy: copy,
                                                   orientation: orientation,
                                                   verticalMirror: verticalMirror,
                                                   sequenceNumber: sequenceNumber,
                                                   fps: fps))
            }
        }
        return results.count > 0 ? results : nil
    }
    
    static func depacketizeNalu(_ nalu: inout Data,
                                groupId: UInt32,
                                objectId: UInt16,
                                timeInfo: CMSampleTimingInfo?,
                                format: CMFormatDescription?,
                                copy: Bool,
                                orientation: AVCaptureVideoOrientation?,
                                verticalMirror: Bool?,
                                sequenceNumber: UInt64?,
                                fps: UInt8?) throws -> CMSampleBuffer {
        guard nalu.starts(with: naluStartCode) else {
            throw PacketizationError.missingStartCode
        }

        // Change start code to length
        var naluDataLength = UInt32(nalu.count - naluStartCode.count).bigEndian
        nalu.replaceSubrange(0..<naluStartCode.count, with: &naluDataLength, count: naluStartCode.count)

        let timeInfo: CMSampleTimingInfo = timeInfo ?? .invalid

        let blockBuffer: CMBlockBuffer
        if copy {
            let copied: UnsafeMutableRawBufferPointer = .allocate(byteCount: nalu.count, alignment: MemoryLayout<UInt8>.alignment)
            nalu.copyBytes(to: copied)
            blockBuffer = try .init(buffer: copied, deallocator: { buffer, _ in
                buffer.deallocate()
            })
        } else {
            blockBuffer = try CMBlockBuffer(buffer: .init(start: .init(mutating: (nalu as NSData).bytes),
                                                          count: nalu.count)) { _, _ in }
        }

        let sample = try CMSampleBuffer(dataBuffer: blockBuffer,
                                        formatDescription: format,
                                        numSamples: 1,
                                        sampleTimings: [timeInfo],
                                        sampleSizes: [blockBuffer.dataLength])
        try sample.setGroupId(groupId)
        try sample.setObjectId(objectId)
        if let sequenceNumber = sequenceNumber {
            try sample.setSequenceNumber(sequenceNumber)
        }
        if let orientation = orientation {
            try sample.setOrientation(orientation)
        }
        if let verticalMirror = verticalMirror {
            try sample.setVerticalMirror(verticalMirror)
        }
        if let fps = fps {
            try sample.setFPS(fps)
        }
        return sample
    }
}<|MERGE_RESOLUTION|>--- conflicted
+++ resolved
@@ -1,116 +1,6 @@
 import CoreMedia
 import AVFoundation
 
-<<<<<<< HEAD
-
-// Todo: Figure out where to put this.
-extension CMSampleBuffer {
-    private static let logger = DecimusLogger(CMSampleBuffer.self)
-     func getAttachmentValue(for key:  CMSampleBuffer.PerSampleAttachmentsDictionary.Key) -> Any? {
-        for attachment in self.sampleAttachments {
-            let val = attachment[key]
-            if (val != nil) {
-                return val
-            }
-        }
-        return nil
-    }
-    
-    func setAttachmentValue(atIndex index: Int, for key: CMSampleBuffer.PerSampleAttachmentsDictionary.Key, value: Any?) -> Bool {
-        if self.sampleAttachments.count > index {
-            self.sampleAttachments[index][key] = value
-            return true
-        }
-        return false
-    }
-
-    func isIDR() -> Bool {
-        guard let value = self.getAttachmentValue(for: .dependsOnOthers) else { return false }
-        guard let dependsOnOthers = value as? Bool else { return false }
-        return !dependsOnOthers
-    }
-    
-    func setGroupId(_ groupId: UInt32) {
-        let keyString: CFString = "groupId" as CFString
-        let key: CMSampleBuffer.PerSampleAttachmentsDictionary.Key = .init(rawValue: keyString)
-        let _ = self.setAttachmentValue(atIndex: 0, for: key, value: groupId)
-    }
-    
-    func getGroupId() -> UInt32 {
-        let keyString: CFString = "groupId" as CFString
-        let key: CMSampleBuffer.PerSampleAttachmentsDictionary.Key = .init(rawValue: keyString)
-        guard let value = self.getAttachmentValue(for: key) as? UInt32 else { Self.logger.error("groupId not found in CMSampleBuffer", alert: true); return 0 }
-        return value
-    }
-    
-    func setObjectId(_ objectId: UInt16) {
-        let keyString: CFString = "objectId" as CFString
-        let key: CMSampleBuffer.PerSampleAttachmentsDictionary.Key = .init(rawValue: keyString)
-        let _ = self.setAttachmentValue(atIndex: 0, for: key, value: objectId)
-    }
-    
-    func getObjectId() -> UInt16 {
-        let keyString: CFString = "objectId" as CFString
-        let key: CMSampleBuffer.PerSampleAttachmentsDictionary.Key = .init(rawValue: keyString)
-        guard let value = self.getAttachmentValue(for: key) as? UInt16 else { Self.logger.error("objectId not found in CMSampleBuffer", alert: true); return 0 }
-        return value
-    }
-    
-    func setSequenceNumber(_ sequenceNumber: UInt64) {
-        let keyString: CFString = "sequenceNumber" as CFString
-        let key: CMSampleBuffer.PerSampleAttachmentsDictionary.Key = .init(rawValue: keyString)
-        let _ = self.setAttachmentValue(atIndex: 0, for: key, value: sequenceNumber)
-    }
-    
-    func getSequenceNumber() -> UInt64 {
-        let keyString: CFString = "sequenceNumber" as CFString
-        let key: CMSampleBuffer.PerSampleAttachmentsDictionary.Key = .init(rawValue: keyString)
-        guard let value = self.getAttachmentValue(for: key) as? UInt64 else { Self.logger.error("sequenceNumber not found in CMSampleBuffer", alert: true); return 0 }
-        return value
-    }
-    
-    func setFPS(_ fps: UInt8) {
-        let keyString: CFString = "FPS" as CFString
-        let key: CMSampleBuffer.PerSampleAttachmentsDictionary.Key = .init(rawValue: keyString)
-        let _ = self.setAttachmentValue(atIndex: 0, for: key, value: fps)
-    }
-    
-    func getFPS() -> UInt8 {
-        let keyString: CFString = "FPS" as CFString
-        let key: CMSampleBuffer.PerSampleAttachmentsDictionary.Key = .init(rawValue: keyString)
-        guard let value = self.getAttachmentValue(for: key) as? UInt8 else { Self.logger.error("FPS not found in CMSampleBuffer", alert: true); return 0 }
-        return value
-    }
-    
-    func setOrientation(_ orientation: AVCaptureVideoOrientation?) {
-        let keyString: CFString = "Orientation" as CFString
-        let key: CMSampleBuffer.PerSampleAttachmentsDictionary.Key = .init(rawValue: keyString)
-        let _ = self.setAttachmentValue(atIndex: 0, for: key, value: orientation)
-    }
-    
-    func getOrienation() -> AVCaptureVideoOrientation? {
-        let keyString: CFString = "Orientation" as CFString
-        let key: CMSampleBuffer.PerSampleAttachmentsDictionary.Key = .init(rawValue: keyString)
-        let value = self.getAttachmentValue(for: key) as? AVCaptureVideoOrientation
-        return value
-    }
-    
-    func setVerticalMirror(_ verticalMirror: Bool?) {
-        let keyString: CFString = "verticalMirror" as CFString
-        let key: CMSampleBuffer.PerSampleAttachmentsDictionary.Key = .init(rawValue: keyString)
-        let _ = self.setAttachmentValue(atIndex: 0, for: key, value: verticalMirror)
-    }
-    
-    func getVerticalMirror() -> Bool? {
-        let keyString: CFString = "verticalMirror" as CFString
-        let key: CMSampleBuffer.PerSampleAttachmentsDictionary.Key = .init(rawValue: keyString)
-        let value = self.getAttachmentValue(for: key) as? Bool
-        return value
-    }
-}
-
-=======
->>>>>>> 9905592d
 /// Utility functions for working with H264 bitstreams.
 class H264Utilities {
     private static let logger = DecimusLogger(H264Utilities.self)
@@ -204,15 +94,8 @@
         // Finally! We have all of the nalu ranges for this frame...
         var spsData: Data?
         var ppsData: Data?
-<<<<<<< HEAD
-        var timeValue: UInt64 = 0
-        var timeScale: UInt32 = 100_000
-        var sequenceNumber: UInt64 = 0
-        var fps: UInt8 = 30
-=======
         var sequenceNumber: UInt64?
         var fps: UInt8?
->>>>>>> 9905592d
 
         // Create sample buffers from NALUs.
         var timeInfo: CMSampleTimingInfo?
