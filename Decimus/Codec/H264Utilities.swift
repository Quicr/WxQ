import CoreMedia

/// Utility functions for working with H264 bitstreams.
class H264Utilities {
    private static let logger = DecimusLogger(H264Utilities.self)

    // Bytes that precede every NALU.
    static let naluStartCode: [UInt8] = [0x00, 0x00, 0x00, 0x01]

    // H264 frame type identifiers.
    enum H264Types: UInt8 {
        case pFrame = 1
        case idr = 5
        case sei = 6
        case sps = 7
        case pps = 8
    }

    enum PacketizationError: Error {
        case missingStartCode
    }

    /// Callback type to signal the caller an SEI has been found in the bitstream.
    typealias SEICallback = (Data) -> Void

    /// Turns an H264 Annex B bitstream into CMSampleBuffer per NALU.
    /// - Parameter data The H264 data. This is used in place and will be modified, so must outlive any use of the created samples.
    /// - Parameter timeInfo The timing info for this frame.
    /// - Parameter format The current format of the stream if known. If SPS/PPS are found, it will be replaced by the found format.
    /// - Parameter sei If an SEI if found, it will be passed to this callback (start code included).
    static func depacketize(_ data: inout Data,
                            timeInfo: CMSampleTimingInfo,
                            format: inout CMFormatDescription?,
                            sei: SEICallback) throws -> [CMSampleBuffer] {
        guard data.starts(with: naluStartCode) else {
            throw PacketizationError.missingStartCode
        }

        // Extract SPS/PPS if available.
        let paramOutput = try checkParameterSets(data)
        var data = paramOutput.0
        if let newFormat = paramOutput.1 {
            format = newFormat
        }

        // Ensure there's space for any more NALUs.
        guard data.count > 0 else {
            return []
        }

        // Identify all NALUs by start code.
        assert(data.starts(with: naluStartCode))
        var ranges: [Range<Data.Index>] = []
        var startIndex = 0
        var index = 0
        while let range = data.range(of: .init(self.naluStartCode), in: startIndex..<data.count) {
            ranges.append(range)
            startIndex = range.upperBound
            if index > 0 {
                // Adjust previous NAL to run up to this one.
                let lastRange = ranges[index - 1]
                ranges[index - 1] = .init(lastRange.lowerBound...range.lowerBound - 1)
            }
            index += 1
        }

        // Adjust the last range to run to the end of data.
        if let lastRange = ranges.last {
            let range = Range<Data.Index>(lastRange.lowerBound...data.count-1)
            ranges[ranges.count - 1] = range
        }

        // Get NALU data objects (zero copy).
        var nalus: [Data] = []
        let nsData = data as NSData
        for range in ranges {
            nalus.append(Data(bytesNoCopy: .init(mutating: nsData.bytes.advanced(by: range.lowerBound)),
                              count: range.count,
                              deallocator: .none))
        }

        // Create sample buffers from NALUs.
        var results: [CMSampleBuffer] = []
        for index in 0..<nalus.count {
            // What type is this NALU?
            var nalu = nalus[index]
            assert(nalu.starts(with: self.naluStartCode))
            let type = H264Types(rawValue: nalu[naluStartCode.count] & 0x1F)
            guard type == .pFrame || type == .idr || type == .sei else {
                Self.logger.info("Unhandled NALU type: \(String(describing: type))")
                continue
            }

            // Callback any SEIs.
            if type == .sei {
                sei(nalu)
                continue
            }

            results.append(try depacketizeNalu(&nalu, timeInfo: timeInfo, format: format))
        }
        return results
    }
<<<<<<< HEAD

    static func depacketizeNalu(_ nalu: inout Data,
                                timeInfo: CMSampleTimingInfo,
                                format: CMFormatDescription) throws -> CMSampleBuffer {
=======
    
    static func depacketizeNalu(_ nalu: inout Data, timeInfo: CMSampleTimingInfo, format: CMFormatDescription?) throws -> CMSampleBuffer {
>>>>>>> ed9c8601
        guard nalu.starts(with: naluStartCode) else {
            throw PacketizationError.missingStartCode
        }

        // Change start code to length
        var naluDataLength = UInt32(nalu.count - naluStartCode.count).bigEndian
        nalu.replaceSubrange(0..<naluStartCode.count, with: &naluDataLength, count: naluStartCode.count)

        // Return the sample buffer.
        let blockBuffer = try CMBlockBuffer(buffer: .init(start: .init(mutating: (nalu as NSData).bytes),
                                                          count: nalu.count)) { _, _ in }
        return try .init(dataBuffer: blockBuffer,
                         formatDescription: format,
                         numSamples: 1,
                         sampleTimings: [timeInfo],
                         sampleSizes: [blockBuffer.dataLength])
    }

    /// Extracts parameter sets from the given pointer, if any.
    /// - Parameter data Encoded NALU data to check with 4 byte start code / length at the start.
    /// - Returns data read forwards to the next unprocessed start code, if any, and the extracted format, if any.
    private static func checkParameterSets(_ data: Data) throws -> (Data, CMFormatDescription?) {
        assert(data.starts(with: naluStartCode))

        // Is this SPS?
        let type = H264Types(rawValue: data[naluStartCode.count] & 0x1F)
        guard type == .sps else {
            return (data, nil)
        }
        var ppsStartCodeIndex: Int = 0
        var spsLength: Int = 0
        if type == .sps {
            for byte in naluStartCode.count...data.count - 1 where data.advanced(by: byte).starts(with: naluStartCode) {
                // Found the next start code.
                ppsStartCodeIndex = byte
                spsLength = ppsStartCodeIndex
                break
            }

            guard ppsStartCodeIndex != 0 else {
                throw "Expected to find PPS start code after SPS"
            }
        }
        let spsRawData = data.subdata(in: naluStartCode.count..<spsLength)

        // Check for PPS.
        var idrStartCodeIndex: Int = 0
        var ppsRawData = data.advanced(by: ppsStartCodeIndex).advanced(by: naluStartCode.count)
        let secondType = H264Types(rawValue: ppsRawData[0] & 0x1F)
        guard secondType == .pps else {
            let offsetted = data.advanced(by: ppsStartCodeIndex)
            assert(offsetted.starts(with: self.naluStartCode))
            return (offsetted, nil)
        }

        // Is there another start code in this data?
        for byte in 0...ppsRawData.count where
        ppsRawData.advanced(by: byte).starts(with: naluStartCode) {
            idrStartCodeIndex = byte
            break
        }
        if idrStartCodeIndex > 0 {
            ppsRawData = ppsRawData.subdata(in: 0..<idrStartCodeIndex)
        }

        // Collate SPS & PPS.
        let format = try CMVideoFormatDescription(h264ParameterSets: [spsRawData, ppsRawData], nalUnitHeaderLength: naluStartCode.count)
        let offsetted = data.advanced(by: idrStartCodeIndex > 0 ? idrStartCodeIndex : data.count)
        if offsetted.count > 0 {
            assert(offsetted.starts(with: self.naluStartCode))
        }
        return (offsetted, format)
    }
}<|MERGE_RESOLUTION|>--- conflicted
+++ resolved
@@ -101,15 +101,10 @@
         }
         return results
     }
-<<<<<<< HEAD
 
     static func depacketizeNalu(_ nalu: inout Data,
                                 timeInfo: CMSampleTimingInfo,
-                                format: CMFormatDescription) throws -> CMSampleBuffer {
-=======
-    
-    static func depacketizeNalu(_ nalu: inout Data, timeInfo: CMSampleTimingInfo, format: CMFormatDescription?) throws -> CMSampleBuffer {
->>>>>>> ed9c8601
+                                format: CMFormatDescription?) throws -> CMSampleBuffer {
         guard nalu.starts(with: naluStartCode) else {
             throw PacketizationError.missingStartCode
         }
