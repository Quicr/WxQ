import CoreMedia
import AVFoundation


// Todo: Figure out where to put this.
extension CMSampleBuffer {
    private static let logger = DecimusLogger(H264Encoder.self)
     func getAttachmentValue(for key:  CMSampleBuffer.PerSampleAttachmentsDictionary.Key) -> Any? {
        for attachment in self.sampleAttachments {
            let val = attachment[key]
            if (val != nil) {
                return val
            }
        }
        return nil
    }
    
    func setAttachmentValue(atIndex index: Int, for key: CMSampleBuffer.PerSampleAttachmentsDictionary.Key, value: Any?) -> Bool {
        if self.sampleAttachments.count > index {
            self.sampleAttachments[index][key] = value
            return true
        }
        return false
    }

    func isIDR() -> Bool {
        guard let value = self.getAttachmentValue(for: .dependsOnOthers) else { return false }
        guard let dependsOnOthers = value as? Bool else { return false }
        return !dependsOnOthers
    }
    
    func setGroupId(_ groupId: UInt32) {
        let keyString: CFString = "groupId" as CFString
        let key: CMSampleBuffer.PerSampleAttachmentsDictionary.Key = .init(rawValue: keyString)
        let _ = self.setAttachmentValue(atIndex: 0, for: key, value: groupId)
    }
    
    func getGroupId() -> UInt32 {
        let keyString: CFString = "groupId" as CFString
        let key: CMSampleBuffer.PerSampleAttachmentsDictionary.Key = .init(rawValue: keyString)
        guard let value = self.getAttachmentValue(for: key) as? UInt32 else { Self.logger.error("groupId not found in CMSampleBuffer", alert: true); return 0 }
        return value
    }
    
    func setObjectId(_ objectId: UInt16) {
        let keyString: CFString = "objectId" as CFString
        let key: CMSampleBuffer.PerSampleAttachmentsDictionary.Key = .init(rawValue: keyString)
        let _ = self.setAttachmentValue(atIndex: 0, for: key, value: objectId)
    }
    
    func getObjectId() -> UInt16 {
        let keyString: CFString = "objectId" as CFString
        let key: CMSampleBuffer.PerSampleAttachmentsDictionary.Key = .init(rawValue: keyString)
        guard let value = self.getAttachmentValue(for: key) as? UInt16 else { Self.logger.error("objectId not found in CMSampleBuffer", alert: true); return 0 }
        return value
    }
    
    func setSequenceNumber(_ sequenceNumber: UInt64) {
        let keyString: CFString = "sequenceNumber" as CFString
        let key: CMSampleBuffer.PerSampleAttachmentsDictionary.Key = .init(rawValue: keyString)
        let _ = self.setAttachmentValue(atIndex: 0, for: key, value: sequenceNumber)
    }
    
    func getSequenceNumber() -> UInt64 {
        let keyString: CFString = "sequenceNumber" as CFString
        let key: CMSampleBuffer.PerSampleAttachmentsDictionary.Key = .init(rawValue: keyString)
        guard let value = self.getAttachmentValue(for: key) as? UInt64 else { Self.logger.error("sequenceNumber not found in CMSampleBuffer", alert: true); return 0 }
        return value
    }
    
    func setFPS(_ fps: UInt8) {
        let keyString: CFString = "FPS" as CFString
        let key: CMSampleBuffer.PerSampleAttachmentsDictionary.Key = .init(rawValue: keyString)
        let _ = self.setAttachmentValue(atIndex: 0, for: key, value: fps)
    }
    
    func getFPS() -> UInt8 {
        let keyString: CFString = "FPS" as CFString
        let key: CMSampleBuffer.PerSampleAttachmentsDictionary.Key = .init(rawValue: keyString)
        guard let value = self.getAttachmentValue(for: key) as? UInt8 else { Self.logger.error("FPS not found in CMSampleBuffer", alert: true); return 0 }
        return value
    }
    
    func setOrientation(_ orientation: AVCaptureVideoOrientation?) {
        let keyString: CFString = "Orientation" as CFString
        let key: CMSampleBuffer.PerSampleAttachmentsDictionary.Key = .init(rawValue: keyString)
        let _ = self.setAttachmentValue(atIndex: 0, for: key, value: orientation)
    }
    
    func getOrienation() -> AVCaptureVideoOrientation? {
        let keyString: CFString = "Orientation" as CFString
        let key: CMSampleBuffer.PerSampleAttachmentsDictionary.Key = .init(rawValue: keyString)
        let value = self.getAttachmentValue(for: key) as? AVCaptureVideoOrientation
        return value
    }
    
    func setVerticalMirror(_ verticalMirror: Bool?) {
        let keyString: CFString = "verticalMirror" as CFString
        let key: CMSampleBuffer.PerSampleAttachmentsDictionary.Key = .init(rawValue: keyString)
        let _ = self.setAttachmentValue(atIndex: 0, for: key, value: verticalMirror)
    }
    
    func getVerticalMirror() -> Bool? {
        let keyString: CFString = "verticalMirror" as CFString
        let key: CMSampleBuffer.PerSampleAttachmentsDictionary.Key = .init(rawValue: keyString)
        let value = self.getAttachmentValue(for: key) as? Bool
        return value
    }
}

/// Utility functions for working with H264 bitstreams.
class H264Utilities {
    private static let logger = DecimusLogger(H264Utilities.self)

    // Bytes that precede every NALU.
    static let naluStartCode: [UInt8] = [0x00, 0x00, 0x00, 0x01]

    // H264 frame type identifiers.
    enum H264Types: UInt8 {
        case pFrame = 1
        case idr = 5
        case sei = 6
        case sps = 7
        case pps = 8
    }

    enum PacketizationError: Error {
        case missingStartCode
    }

    /// Turns an H264 Annex B bitstream into CMSampleBuffer per NALU.
    /// - Parameter data The H264 data. This is used in place and will be modified, so must outlive any use of the created samples.
    /// - Parameter timeInfo The timing info for this frame.
    /// - Parameter format The current format of the stream if known. If SPS/PPS are found, it will be replaced by the found format.
    /// - Parameter sei If an SEI if found, it will be passed to this callback (start code included).
    static func depacketize(_ data: Data,
                            groupId: UInt32,
                            objectId: UInt16,
                            format: inout CMFormatDescription?,
                            orientation: inout AVCaptureVideoOrientation?,
                            verticalMirror: inout Bool?,
                            copy: Bool) throws -> [CMSampleBuffer]? {
        guard data.starts(with: naluStartCode) else {
            throw PacketizationError.missingStartCode
        }
        
        // Identify all NALUs by start code.
        assert(data.starts(with: naluStartCode))
        var ranges: [Range<Data.Index>] = []
        var naluRanges : [Range<Data.Index>] = []
        var startIndex = 0
        var index = 0
        var naluRangesIndex = 0
        while let range = data.range(of: .init(self.naluStartCode), in: startIndex..<data.count) {
            ranges.append(range)
            startIndex = range.upperBound
            if index > 0 {
                // Adjust previous NAL to run up to this one.
                let lastRange = ranges[index - 1]
                
                if naluRangesIndex > 0 {
                    if range.lowerBound <= naluRanges[naluRangesIndex - 1].upperBound  {
                        index += 1
                        continue
                    }
                }

                let type = H264Types(rawValue: data[lastRange.upperBound] & 0x1F)
                
                // RBSP types can have data that might include a "0001". So,
                // use the payload size to get the whole sub buffer.
                if type == .sei { // RBSP
                    let payloadSize = data[lastRange.upperBound + 2]
                    let upperBound = Int(payloadSize) + lastRange.lowerBound + naluStartCode.count + 3
                    naluRanges.append(.init(lastRange.lowerBound...upperBound))
  
                } else {
                    naluRanges.append(.init(lastRange.lowerBound...range.lowerBound - 1))
                }
                naluRangesIndex += 1
            }
            index += 1
        }

        // Adjust the last range to run to the end of data.
        if let lastRange = ranges.last {
            let range = Range<Data.Index>(lastRange.lowerBound...data.count-1)
            naluRanges.append(range)
        }

        // Get NALU data objects (zero copy).
        var nalus: [Data] = []
        let nsData = data as NSData
        for range in naluRanges {
            nalus.append(Data(bytesNoCopy: .init(mutating: nsData.bytes.advanced(by: range.lowerBound)),
                              count: range.count,
                              deallocator: .none))
        }
        
        
        // Finally! We have all of the nalu ranges for this frame...
        var spsData: Data?
        var ppsData: Data?
        var timeValue: UInt64 = 0
        var timeScale: UInt32 = 100000
        var sequenceNumber: UInt64 = 0;
        var fps: UInt8 = 30;

        // Create sample buffers from NALUs.
        var timeInfo: CMSampleTimingInfo?
        var results: [CMSampleBuffer] = []
        for index in 0..<nalus.count {
            // What type is this NALU?
            var nalu = nalus[index]
            assert(nalu.starts(with: self.naluStartCode))
            let type = H264Types(rawValue: nalu[naluStartCode.count] & 0x1F)
            
            if type == .sps {
                spsData = nalu.subdata(in: naluStartCode.count..<nalu.count)
            }
            
            if type == .pps {
                ppsData = nalu.subdata(in: naluStartCode.count..<nalu.count)
            }
            
            if type == .sei {
                var seiData = nalu.subdata(in: naluStartCode.count..<nalu.count)
                if seiData.count == 6 { // Orientation
                    if seiData[2] == 0x02 { // yep - orientation
                        orientation = .init(rawValue: .init(Int(seiData[3])))
                        verticalMirror = seiData[4] == 1
                    }
                } else if seiData.count == 42 { // timestamp?
                    if seiData[19] == 2 { // good enough - timstamp!
                        seiData.withUnsafeMutableBytes {
                            guard let ptr = $0.baseAddress else { return }
                            memcpy(&timeValue, ptr.advanced(by: 20), MemoryLayout<Int64>.size)
                            memcpy(&timeScale, ptr.advanced(by: 20+8), MemoryLayout<Int32>.size)
                            memcpy(&sequenceNumber, ptr.advanced(by: 20+8+4), MemoryLayout<Int64>.size)
                            memcpy(&fps, ptr.advanced(by: 20+8+4+8), MemoryLayout<UInt8>.size)
                            timeValue = CFSwapInt64BigToHost(timeValue)
                            timeScale = CFSwapInt32BigToHost(timeScale)
                            sequenceNumber = CFSwapInt64BigToHost(sequenceNumber)
                            let timeStamp = CMTimeMake(value: Int64(timeValue),
                                                  timescale: Int32(timeScale))
                            
                            timeInfo = CMSampleTimingInfo(duration: .invalid,
                                                          presentationTimeStamp: timeStamp,
                                                          decodeTimeStamp: .invalid)
                        }
                    } else {
                        // Unhandled SEI
                    }
                }
            }
            

            if let spsData = spsData,
               let ppsData = ppsData {
                format = try! CMVideoFormatDescription(h264ParameterSets: [spsData, ppsData], nalUnitHeaderLength: naluStartCode.count)
            }
        
            if type == .pFrame || type == .idr {
<<<<<<< HEAD
                results.append(try depacketizeNalu(&nalu, timeInfo: timeInfo, format: format, copy: copy))
=======
                results.append(try depacketizeNalu(&nalu, 
                                                   groupId: groupId,
                                                   objectId: objectId,
                                                   timeInfo: timeInfo,
                                                   format: format,
                                                   orientation: orientation,
                                                   verticalMirror: verticalMirror,
                                                   sequenceNumber: sequenceNumber,
                                                   fps: fps))
>>>>>>> bac44a3c
            }
        }
        return results.count > 0 ? results : nil
    }
    
    static func depacketizeNalu(_ nalu: inout Data,
                                groupId: UInt32,
                                objectId: UInt16,
                                timeInfo: CMSampleTimingInfo?,
                                format: CMFormatDescription?,
<<<<<<< HEAD
                                copy: Bool) throws -> CMSampleBuffer {
=======
                                orientation: AVCaptureVideoOrientation?,
                                verticalMirror: Bool?,
                                sequenceNumber: UInt64,
                                fps: UInt8) throws -> CMSampleBuffer {
>>>>>>> bac44a3c
        guard nalu.starts(with: naluStartCode) else {
            throw PacketizationError.missingStartCode
        }

        // Change start code to length
        var naluDataLength = UInt32(nalu.count - naluStartCode.count).bigEndian
        nalu.replaceSubrange(0..<naluStartCode.count, with: &naluDataLength, count: naluStartCode.count)

        let timeInfo: CMSampleTimingInfo = timeInfo ?? .invalid

        let blockBuffer: CMBlockBuffer
        if copy {
            let copied: UnsafeMutableRawBufferPointer = .allocate(byteCount: nalu.count, alignment: MemoryLayout<UInt8>.alignment)
            nalu.copyBytes(to: copied)
            blockBuffer = try .init(buffer: copied, deallocator: { buffer, _ in
                buffer.deallocate()
            })
        } else {
            blockBuffer = try CMBlockBuffer(buffer: .init(start: .init(mutating: (nalu as NSData).bytes),
                                                          count: nalu.count)) { _, _ in }
<<<<<<< HEAD
        }

        // Return the sample buffer.
        return try .init(dataBuffer: blockBuffer,
                         formatDescription: format,
                         numSamples: 1,
                         sampleTimings: [timeInfo],
                         sampleSizes: [blockBuffer.dataLength])
=======
        
        let sample: CMSampleBuffer =  try .init(dataBuffer: blockBuffer,
                                            formatDescription: format,
                                            numSamples: 1,
                                            sampleTimings: [timeInfo],
                                            sampleSizes: [blockBuffer.dataLength])
        sample.setGroupId(groupId)
        sample.setObjectId(objectId)
        sample.setSequenceNumber(sequenceNumber)
        sample.setOrientation(orientation)
        sample.setVerticalMirror(verticalMirror)
        sample.setFPS(fps)
        return sample
>>>>>>> bac44a3c
    }
}<|MERGE_RESOLUTION|>--- conflicted
+++ resolved
@@ -261,19 +261,16 @@
             }
         
             if type == .pFrame || type == .idr {
-<<<<<<< HEAD
-                results.append(try depacketizeNalu(&nalu, timeInfo: timeInfo, format: format, copy: copy))
-=======
                 results.append(try depacketizeNalu(&nalu, 
                                                    groupId: groupId,
                                                    objectId: objectId,
                                                    timeInfo: timeInfo,
                                                    format: format,
+                                                   copy: copy,
                                                    orientation: orientation,
                                                    verticalMirror: verticalMirror,
                                                    sequenceNumber: sequenceNumber,
                                                    fps: fps))
->>>>>>> bac44a3c
             }
         }
         return results.count > 0 ? results : nil
@@ -284,14 +281,11 @@
                                 objectId: UInt16,
                                 timeInfo: CMSampleTimingInfo?,
                                 format: CMFormatDescription?,
-<<<<<<< HEAD
-                                copy: Bool) throws -> CMSampleBuffer {
-=======
+                                copy: Bool,
                                 orientation: AVCaptureVideoOrientation?,
                                 verticalMirror: Bool?,
                                 sequenceNumber: UInt64,
                                 fps: UInt8) throws -> CMSampleBuffer {
->>>>>>> bac44a3c
         guard nalu.starts(with: naluStartCode) else {
             throw PacketizationError.missingStartCode
         }
@@ -312,22 +306,13 @@
         } else {
             blockBuffer = try CMBlockBuffer(buffer: .init(start: .init(mutating: (nalu as NSData).bytes),
                                                           count: nalu.count)) { _, _ in }
-<<<<<<< HEAD
-        }
-
-        // Return the sample buffer.
-        return try .init(dataBuffer: blockBuffer,
-                         formatDescription: format,
-                         numSamples: 1,
-                         sampleTimings: [timeInfo],
-                         sampleSizes: [blockBuffer.dataLength])
-=======
-        
-        let sample: CMSampleBuffer =  try .init(dataBuffer: blockBuffer,
-                                            formatDescription: format,
-                                            numSamples: 1,
-                                            sampleTimings: [timeInfo],
-                                            sampleSizes: [blockBuffer.dataLength])
+        }
+
+        let sample = try CMSampleBuffer(dataBuffer: blockBuffer,
+                                        formatDescription: format,
+                                        numSamples: 1,
+                                        sampleTimings: [timeInfo],
+                                        sampleSizes: [blockBuffer.dataLength])
         sample.setGroupId(groupId)
         sample.setObjectId(objectId)
         sample.setSequenceNumber(sequenceNumber)
@@ -335,6 +320,5 @@
         sample.setVerticalMirror(verticalMirror)
         sample.setFPS(fps)
         return sample
->>>>>>> bac44a3c
     }
 }