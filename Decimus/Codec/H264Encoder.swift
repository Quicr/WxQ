import VideoToolbox
import CoreVideo
import AVFoundation

class H264Encoder: Encoder {

    private let startCodeLength = 4
    private let startCode = [ 0x00, 0x00, 0x00, 0x01 ]

    private var encoder: VTCompressionSession?
    private let callback: EncodedSampleCallback

    private let fps: Int32 = 60
<<<<<<< HEAD
    private let bitrate: Int32 = 12
    private var orientation: AVCaptureVideoOrientation?
=======
>>>>>>> c8f8b124

    init(width: Int32,
         height: Int32,
         orientation: AVCaptureVideoOrientation?,
         callback: @escaping EncodedSampleCallback) {
        self.callback = callback
        self.orientation = orientation

        let encoderSpecification = [
            kVTVideoEncoderSpecification_EnableLowLatencyRateControl: kCFBooleanTrue
        ] as CFDictionary

        let error = VTCompressionSessionCreate(allocator: nil,
                                               width: width,
                                               height: height,
                                               codecType: kCMVideoCodecType_H264,
                                               encoderSpecification: encoderSpecification,
                                               imageBufferAttributes: nil,
                                               compressedDataAllocator: nil,
                                               outputCallback: nil,
                                               refcon: nil,
                                               compressionSessionOut: &encoder)

        guard error == .zero else { fatalError("Encoder creation failed")}

        let realtimeError = VTSessionSetProperty(encoder!,
                                                 key: kVTCompressionPropertyKey_RealTime,
                                                 value: kCFBooleanTrue)
        guard realtimeError == .zero else { fatalError("Failed to set encoder to realtime") }

        VTSessionSetProperty(encoder!,
                             key: kVTCompressionPropertyKey_ProfileLevel,
                             value: kVTProfileLevel_H264_ConstrainedHigh_AutoLevel)

        VTSessionSetProperty(encoder!, key: kVTCompressionPropertyKey_AllowFrameReordering, value: kCFBooleanFalse)
        VTSessionSetProperty(encoder!, key: kVTCompressionPropertyKey_AverageBitRate, value: 2048000 as CFNumber)
        VTSessionSetProperty(encoder!, key: kVTCompressionPropertyKey_ExpectedFrameRate, value: fps as CFNumber)
        VTSessionSetProperty(encoder!, key: kVTCompressionPropertyKey_MaxKeyFrameInterval, value: fps * 5 as CFNumber)

        VTCompressionSessionPrepareToEncodeFrames(encoder!)
    }

    deinit {
        guard let session = encoder else { return }
        VTCompressionSessionInvalidate(session)
        self.encoder = nil
    }

    func setOrientation(orientation: AVCaptureVideoOrientation) {
        self.orientation = orientation
    }

    func write(sample: CMSampleBuffer) {
        guard let compressionSession = encoder,
              let imageBuffer = CMSampleBufferGetImageBuffer(sample) else { return }
        let timestamp = CMSampleBufferGetPresentationTimeStamp(sample)
        let error = VTCompressionSessionEncodeFrame(compressionSession,
                                                    imageBuffer: imageBuffer,
                                                    presentationTimeStamp: timestamp,
                                                    duration: .invalid,
                                                    frameProperties: nil,
                                                    infoFlagsOut: nil,
                                                    outputHandler: self.encoded)
        guard error == .zero else { fatalError("Encode write failure: \(error)")}
    }

    func encoded(status: OSStatus, flags: VTEncodeInfoFlags, sample: CMSampleBuffer?) {
        guard status == .zero else { fatalError("Encode failure: \(status)")}
        guard let sample = sample else { return; }

        // Annex B time.
        let attachments: NSArray = CMSampleBufferGetSampleAttachmentsArray(sample, createIfNecessary: false)! as NSArray
        var idr = false
        guard let sampleAttachments = attachments[0] as? NSDictionary else { fatalError("Failed to get attachements") }
        let key = kCMSampleAttachmentKey_NotSync as NSString
        if let found = sampleAttachments[key] as? Bool? {
            idr = !(found != nil && found == true)
        }

        if idr {
            do {
                // SPS + PPS.
                let parameterSets = try handleParameterSets(sample: sample)
                callback(parameterSets)
            } catch {
                print("Failed to handle parameter sets")
                return
            }
        }

        // Orientation SEI.
        if orientation != nil {
            let orientationSei = makeOrientationSEI(orientation: orientation!)
            callback(orientationSei)
        }

        let buffer = sample.dataBuffer!
        var offset = 0
        while offset < buffer.dataLength - startCodeLength {
            guard let memory = malloc(startCodeLength) else { fatalError("malloc fail") }
            var data: UnsafeMutablePointer<CChar>?
            let accessError = CMBlockBufferAccessDataBytes(buffer,
                                                           atOffset: offset,
                                                           length: startCodeLength,
                                                           temporaryBlock: memory,
                                                           returnedPointerOut: &data)
            guard accessError == .zero else { fatalError("Bad access") }
            guard data != nil else { fatalError("Bad access") }

            var naluLength: UInt32 = 0
            memcpy(&naluLength, data, startCodeLength)
            free(memory)
            naluLength = CFSwapInt32BigToHost(naluLength)

            // Replace with start code.
            let replaceError = CMBlockBufferReplaceDataBytes(with: startCode,
                                                             blockBuffer: buffer,
                                                             offsetIntoDestination: offset,
                                                             dataLength: startCodeLength)
            guard replaceError == .zero else { fatalError("Replace") }

            // TODO: This is broken.
            try? buffer.withUnsafeMutableBytes(atOffset: offset) { ptr in
                ptr[3] = 0x01
            }

            // Carry on.
            offset += startCodeLength + Int(naluLength)
        }

        // Callback the Annex-B sample.
        callback(sample)
    }

    func handleParameterSets(sample: CMSampleBuffer) throws -> CMSampleBuffer {
        // Get number of parameter sets.
        var sets: Int = 0
        let format = CMSampleBufferGetFormatDescription(sample)
        CMVideoFormatDescriptionGetH264ParameterSetAtIndex(format!,
                                                           parameterSetIndex: 0,
                                                           parameterSetPointerOut: nil,
                                                           parameterSetSizeOut: nil,
                                                           parameterSetCountOut: &sets,
                                                           nalUnitHeaderLengthOut: nil)

        // Get actual parameter sets.
        var parameterSetPointers: [UnsafePointer<UInt8>] = .init()
        var parameterSetLengths: [Int] = .init()
        for parameterSetIndex in 0...sets-1 {
            var parameterSet: UnsafePointer<UInt8>?
            var parameterSize: Int = 0
            var naluSizeOut: Int32 = 0
            let formatError = CMVideoFormatDescriptionGetH264ParameterSetAtIndex(format!,
                                                                                 parameterSetIndex: parameterSetIndex,
                                                                                 parameterSetPointerOut: &parameterSet,
                                                                                 parameterSetSizeOut: &parameterSize,
                                                                                 parameterSetCountOut: nil,
                                                                                 nalUnitHeaderLengthOut: &naluSizeOut)
            guard formatError == .zero else { fatalError("Couldn't get description: \(formatError)") }
            guard naluSizeOut == startCodeLength else { fatalError("Unexpected start code length?") }
            parameterSetPointers.append(parameterSet!)
            parameterSetLengths.append(parameterSize)
        }

        // Compute total ANNEX B parameter set size.
        var totalLength = startCodeLength * sets
        totalLength += parameterSetLengths.reduce(0, { running, element in running + element })

        // Make a block buffer for PPS/SPS.
        var buffer: CMBlockBuffer?
        let blockError = CMBlockBufferCreateWithMemoryBlock(allocator: nil,
                                                            memoryBlock: nil,
                                                            blockLength: totalLength,
                                                            blockAllocator: nil,
                                                            customBlockSource: nil,
                                                            offsetToData: 0,
                                                            dataLength: totalLength,
                                                            flags: 0,
                                                            blockBufferOut: &buffer)
        guard blockError == .zero else { throw("Failed to create parameter set block") }

        let allocateError = CMBlockBufferAssureBlockMemory(buffer!)
        guard allocateError == .zero else { throw("Failed to allocate parameter set block") }

        var offset = 0
        for parameterSetIndex in 0...sets-1 {
            let startCodeError = CMBlockBufferReplaceDataBytes(with: startCode,
                                                               blockBuffer: buffer!,
                                                               offsetIntoDestination: offset,
                                                               dataLength: startCodeLength)
            guard startCodeError == .zero else { throw("Couldn't copy start code") }
            offset += startCodeLength
            let parameterDataError = CMBlockBufferReplaceDataBytes(with: parameterSetPointers[parameterSetIndex],
                                                                   blockBuffer: buffer!,
                                                                   offsetIntoDestination: offset,
                                                                   dataLength: parameterSetLengths[parameterSetIndex])
            guard parameterDataError == .zero else { throw("Couldn't copy parameter data") }
            offset += parameterSetLengths[parameterSetIndex]
        }

        // FIXME: Why does the above not work?
        try buffer!.withUnsafeMutableBytes { ptr in
            let firstAlterIndex = startCodeLength - 1
            ptr[firstAlterIndex] = 0x01
            let secondAlterIndex = startCodeLength * 2 + parameterSetLengths[0] - 1
            ptr[secondAlterIndex] = 0x01
        }

        // Return as a sample for easy callback.
        var time: CMSampleTimingInfo = try sample.sampleTimingInfo(at: 0)
        var parameterSample: CMSampleBuffer?
        let sampleError = CMSampleBufferCreateReady(allocator: kCFAllocatorDefault,
                                                    dataBuffer: buffer,
                                                    formatDescription: nil,
                                                    sampleCount: 1,
                                                    sampleTimingEntryCount: 1,
                                                    sampleTimingArray: &time,
                                                    sampleSizeEntryCount: 1,
                                                    sampleSizeArray: &totalLength,
                                                    sampleBufferOut: &parameterSample)
        guard sampleError == .zero else { throw("Couldn't create parameter sample") }
        return parameterSample!
    }

    private func makeOrientationSEI(orientation: AVCaptureVideoOrientation) -> CMSampleBuffer {
        var bytes: [UInt8] = [
            // Start Code.
            0x00, 0x00, 0x00, 0x01,

            // SEI NALU type,
            0x06,

            // Display orientation
            0x2f, 0x01,

            // Orientation payload.
            UInt8(orientation.rawValue),

            // Stop.
            0x80
        ]

        let memBlock = malloc(bytes.count)
        bytes.withUnsafeBytes { buffer in
            _ = memcpy(memBlock, buffer.baseAddress, bytes.count)
        }

        do {
            var block: CMBlockBuffer?
            let blockError = CMBlockBufferCreateWithMemoryBlock(allocator: nil,
                                                                memoryBlock: memBlock,
                                                                blockLength: bytes.count,
                                                                blockAllocator: nil,
                                                                customBlockSource: nil,
                                                                offsetToData: 0,
                                                                dataLength: bytes.count,
                                                                flags: 0,
                                                                blockBufferOut: &block)
            let sample: CMSampleBuffer = try .init(dataBuffer: block,
                                                   formatDescription: nil,
                                                   numSamples: 1,
                                                   sampleTimings: [],
                                                   sampleSizes: [bytes.count])
            return sample
        } catch {
            fatalError("?")
        }
    }
}

extension String: LocalizedError {
    public var message: String? { return self }
}<|MERGE_RESOLUTION|>--- conflicted
+++ resolved
@@ -11,11 +11,8 @@
     private let callback: EncodedSampleCallback
 
     private let fps: Int32 = 60
-<<<<<<< HEAD
     private let bitrate: Int32 = 12
     private var orientation: AVCaptureVideoOrientation?
-=======
->>>>>>> c8f8b124
 
     init(width: Int32,
          height: Int32,
