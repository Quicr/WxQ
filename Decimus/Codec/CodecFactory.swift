import AVFoundation
import CoreImage
import Foundation

enum CodecError: Error {
    case noCodecFound(CodecType)
    case failedToCreateCodec(CodecType)
    case invalidEntry(String)
}

/// Codec type mappings.
enum CodecType: UInt8, CaseIterable {
    case unknown

    // Video
    case h264
    case av1

    // Audio
    case opus
    case xcodec
}

/// Abstract configuration for initialising codecs.
protocol CodecConfig {
    var codec: CodecType {get}
    var bitrate: UInt32 {get}
}

/// Unknown code type, intended to be passed to induce exceptions.
struct UnknownCodecConfig: CodecConfig {
    let codec: CodecType = .unknown
    let bitrate: UInt32 = UInt32.max
}

/// Video codec specific configuration type.
struct VideoCodecConfig: CodecConfig {
    let codec: CodecType
    let bitrate: UInt32
    let fps: UInt16
    let width: Int32
    let height: Int32
}

/// Audio codec specific configuration type.
struct AudioCodecConfig: CodecConfig {
    let codec: CodecType
    let bitrate: UInt32
}

class CodecFactory {
    /// Create a codec config from a quality profile string.
    /// - Parameter qualityProfile The quality profile string provided by the manifest.
    /// - Returns The corresponding codec config.
    static func makeCodecConfig(from qualityProfile: String) -> CodecConfig {
        let elements = qualityProfile.components(separatedBy: ",")

        guard let codec = CodecType.allCases.first(where: {
            String(describing: $0) == elements[0]
        }) else {
            return UnknownCodecConfig()
        }

        var tokens: [String: String] = [:]
        for token in elements.dropFirst() {
            let subtokens = token.components(separatedBy: "=")
            tokens[subtokens[0]] = subtokens[1]
        }

        return makeCodecConfig(codec: codec, tokens: tokens)
    }

    /// Create a codec config from a dictionary of string tokens.
    /// - Parameter codec The codec type of the config.
    /// - Parameter tokens The dictionary of already parsed tokens.
    /// - Returns The corresponding codec config.
    static func makeCodecConfig(codec: CodecType, tokens: [String: String]) -> CodecConfig {
<<<<<<< HEAD
        switch codec {
        case .h264, .av1:
            return VideoCodecConfig(codec: codec, tokens: tokens)
        case .opus, .xcodec:
            return AudioCodecConfig(codec: codec, tokens: tokens)
        }
    }
}

class EncoderFactory: CodecFactory {
    private lazy var factories: [CodecType: (CodecConfig) throws -> Encoder] = [
        .h264: {
            guard let config = $0 as? VideoCodecConfig else { fatalError() }
            return try H264Encoder(config: config, verticalMirror: false)
        },
        .opus: { [unowned self] in
            guard let config = $0 as? AudioCodecConfig else { fatalError() }
            do {
                return try LibOpusEncoder(format: self.audioFormat)
            } catch {
                fatalError()
=======
        do {
            switch codec {
            case .h264:
                return try VideoCodecConfig(codec: codec, tokens: tokens)
            case .opus:
                return try AudioCodecConfig(codec: codec, tokens: tokens)
            default:
                return UnknownCodecConfig()
>>>>>>> dbb53b5b
            }
        } catch {
            print("[CodecFactory] Failed to create codec config: \(error)")
            return UnknownCodecConfig()
        }
<<<<<<< HEAD
    ]

    func create(_ config: CodecConfig,
                callback: @escaping Encoder.EncodedCallback) throws -> Encoder {
        guard let factory = factories[config.codec] else {
            throw CodecError.noCodecFound(config.codec)
        }

        var encoder = try factory(config)
        encoder.registerCallback(callback: callback)
        return encoder
=======
>>>>>>> dbb53b5b
    }
}

private func checkEntry<T: LosslessStringConvertible>(_ tokens: [String: String], entry: String) throws -> T {
    guard let token = tokens[entry] else { throw CodecError.invalidEntry(entry) }
    guard let value = T(token) else {
        throw CodecError.invalidEntry(entry)
    }
    return value
}

/// Extentension initialiser for video codec configs from token dictionary.
fileprivate extension VideoCodecConfig {
    init(codec: CodecType, tokens: [String: String]) throws {
        self.codec = codec
        self.bitrate = try checkEntry(tokens, entry: "br") * 1000
        self.fps = try checkEntry(tokens, entry: "fps")
        self.width = try checkEntry(tokens, entry: "width")
        self.height = try checkEntry(tokens, entry: "height")
    }
}

/// Extentension initialiser for audio codec configs from token dictionary.
fileprivate extension AudioCodecConfig {
    init(codec: CodecType, tokens: [String: String]) throws {
        self.codec = codec
        self.bitrate = try checkEntry(tokens, entry: "br") * 1000
    }
}<|MERGE_RESOLUTION|>--- conflicted
+++ resolved
@@ -75,29 +75,6 @@
     /// - Parameter tokens The dictionary of already parsed tokens.
     /// - Returns The corresponding codec config.
     static func makeCodecConfig(codec: CodecType, tokens: [String: String]) -> CodecConfig {
-<<<<<<< HEAD
-        switch codec {
-        case .h264, .av1:
-            return VideoCodecConfig(codec: codec, tokens: tokens)
-        case .opus, .xcodec:
-            return AudioCodecConfig(codec: codec, tokens: tokens)
-        }
-    }
-}
-
-class EncoderFactory: CodecFactory {
-    private lazy var factories: [CodecType: (CodecConfig) throws -> Encoder] = [
-        .h264: {
-            guard let config = $0 as? VideoCodecConfig else { fatalError() }
-            return try H264Encoder(config: config, verticalMirror: false)
-        },
-        .opus: { [unowned self] in
-            guard let config = $0 as? AudioCodecConfig else { fatalError() }
-            do {
-                return try LibOpusEncoder(format: self.audioFormat)
-            } catch {
-                fatalError()
-=======
         do {
             switch codec {
             case .h264:
@@ -106,26 +83,11 @@
                 return try AudioCodecConfig(codec: codec, tokens: tokens)
             default:
                 return UnknownCodecConfig()
->>>>>>> dbb53b5b
             }
         } catch {
             print("[CodecFactory] Failed to create codec config: \(error)")
             return UnknownCodecConfig()
         }
-<<<<<<< HEAD
-    ]
-
-    func create(_ config: CodecConfig,
-                callback: @escaping Encoder.EncodedCallback) throws -> Encoder {
-        guard let factory = factories[config.codec] else {
-            throw CodecError.noCodecFound(config.codec)
-        }
-
-        var encoder = try factory(config)
-        encoder.registerCallback(callback: callback)
-        return encoder
-=======
->>>>>>> dbb53b5b
     }
 }
 
