import SwiftUI
import AVFoundation
import UIKit
import os

/// View to show when in a call.
/// Shows remote video, local self view and controls.
struct InCallView: View {
    private static let logger = DecimusLogger(InCallView.self)

    @StateObject var viewModel: ViewModel
    @State private var leaving: Bool = false
    @State private var connecting: Bool = false
    @State private var noParticipantsDetected = false
    @State private var showPreview = true
    @State private var lastTap: Date = .now
    @State private var offset: CGSize = .zero
    var noParticipants: Bool {
        viewModel.controller?.subscriberDelegate.participants.participants.isEmpty ?? true
    }

    /// Callback when call is left.
    private let onLeave: () -> Void
    private let orientationChanged = NotificationCenter
        .default
        .publisher(for: UIDevice.orientationDidChangeNotification)
        .makeConnectable()
        .autoconnect()

    init(config: CallConfig, onLeave: @escaping () -> Void) {
        UIApplication.shared.isIdleTimerDisabled = true
        self.onLeave = onLeave
        _viewModel = .init(wrappedValue: .init(config: config))
    }

    private var previewDrag: some Gesture {
        DragGesture()
            .onChanged {
                self.offset = $0.translation
                self.lastTap = .now
                self.showPreview = true
            }
    }

    var body: some View {
        ZStack {
            VStack {
                GeometryReader { geometry in
                    Group {
                        if connecting || noParticipantsDetected {
                            // Waiting for other participants / connecting.
                            ZStack {
                                Image("RTMC-Background")
                                    .resizable()
                                    .frame(maxHeight: .infinity,
                                           alignment: .center)
                                    .cornerRadius(12)
                                    .padding([.horizontal, .bottom])
                                if connecting {
                                    ProgressView()
                                        .frame(maxWidth: .infinity, maxHeight: .infinity, alignment: .center)
                                }
                            }
                        } else {
                            // Incoming videos.
                            if let controller = viewModel.controller {
                                VideoGrid(participants: controller.subscriberDelegate.participants)
                                    .frame(maxWidth: .infinity, maxHeight: .infinity, alignment: .bottom)
                            }
                        }
                    }
                    .overlay {
                        // Preview / self-view.
                        // swiftlint:disable force_try
                        if let capture = viewModel.captureManager, showPreview {
                            ForEach(try! capture.activeDevices(), id: \.self) {
                                try! PreviewView(captureManager: capture, device: $0)
                                    .frame(maxWidth: geometry.size.width / 7)
                                    .offset(self.offset == .zero ?
                                                CGSize(width: geometry.size.width / 2 - geometry.size.width / 7,
                                                       height: geometry.size.height / 2) :
                                                self.offset)
                                    .gesture(self.previewDrag)
                            }
                        }
                        // swiftlint:enable:force_try
                    }
                }

                // Call controls panel.
                if let capture = viewModel.captureManager,
                   let engine = viewModel.engine {
                    CallControls(captureManager: capture,
                                 engine: engine,
                                 leaving: $leaving)
                        .disabled(leaving)
                        .padding(.bottom)
                        .frame(alignment: .top)
                }
            }

            if leaving {
                LeaveModal(leaveAction: {
                    Task { await viewModel.leave() }
                    onLeave()
                }, cancelAction: leaving = false)
                .frame(maxWidth: 400, alignment: .center)
            }
        }
        .background(.black)
        .onChange(of: noParticipants) { newValue in
            noParticipantsDetected = newValue
        }
        .task {
            connecting = true
            guard await viewModel.join() else {
                await viewModel.leave()
                return onLeave()
            }
            connecting = false
        }.onTapGesture {
            // Show the preview when we tap.
            self.lastTap = .now
            withAnimation {
                self.showPreview.toggle()
            }
        }
        .task {
            // Hide the preview if we didn't tap for a while.
            while !Task.isCancelled {
                do {
                    try await Task.sleep(for: .seconds(5))
                } catch {
                    return
                }
<<<<<<< HEAD

=======
                
>>>>>>> 4dabd456
                if self.lastTap.timeIntervalSince(.now) < -5 {
                    withAnimation {
                        if self.showPreview {
                            self.showPreview = false
                        }
                    }
                }
            }
        }
        .task {
            // Check connnection status
            while !Task.isCancelled {
<<<<<<< HEAD
                try? await Task.sleep(for: .seconds(2))
                guard !connecting else { return }
                guard await viewModel.connected() else {
                    Self.logger.error("Connection to relay disconnected", alert: true)
=======
                do {
                    try await Task.sleep(for: .seconds(2))
                } catch {
                    return
                }
                
                if connecting {
                    continue
                }

                guard await viewModel.connected() else {
>>>>>>> 4dabd456
                    await viewModel.leave()
                    return onLeave()
                }
            }
        }
    }
}

extension InCallView {
    @MainActor
    class ViewModel: ObservableObject {
        private static let logger = DecimusLogger(InCallView.ViewModel.self)

        let engine: DecimusAudioEngine?
        private(set) var controller: CallController?
        private(set) var captureManager: CaptureManager?
        private let config: CallConfig
        private var appMetricTimer: Task<(), Error>?
        private var measurement: _Measurement?

        @AppStorage("influxConfig")
        private var influxConfig: AppStorageWrapper<InfluxConfig> = .init(value: .init())

        @AppStorage("subscriptionConfig")
        private var subscriptionConfig: AppStorageWrapper<SubscriptionConfig> = .init(value: .init())

        init(config: CallConfig) {
            self.config = config
            do {
                self.engine = try .init()
            } catch {
                Self.logger.critical("Failed to create AudioEngine: \(error.localizedDescription)")
                self.engine = nil
                return
            }
            let tags: [String: String] = [
                "relay": "\(config.address):\(config.port)",
                "email": config.email,
                "conference": "\(config.conferenceID)",
                "protocol": "\(config.connectionProtocol)"
            ]

            var submitter: MetricsSubmitter?
            if influxConfig.value.submit {
                let influx = InfluxMetricsSubmitter(config: influxConfig.value, tags: tags)
                submitter = influx
                self.measurement = .init(submitter: influx)
                Task {
                    await influx.startSubmitting(interval: influxConfig.value.intervalSecs)
                }

                // Application metrics timer.
                self.appMetricTimer = .init(priority: .utility) { [weak self] in
                    while !Task.isCancelled,
                          let self = self {
                        let usage = try cpuUsage()
                        await self.measurement?.recordCpuUsage(cpuUsage: usage, timestamp: Date.now)
                        try? await Task.sleep(for: .seconds(1), tolerance: .seconds(1))
                    }
                }
            } else {
                self.appMetricTimer = nil
                self.measurement = nil
            }

            do {
                self.captureManager = try .init(metricsSubmitter: submitter,
                                                granularMetrics: influxConfig.value.granular)
            } catch {
                Self.logger.error("Failed to create camera manager: \(error.localizedDescription)", alert: true)
                return
            }

            do {
                self.controller = try .init(metricsSubmitter: submitter,
                                            captureManager: captureManager!,
                                            config: subscriptionConfig.value,
                                            engine: engine!,
                                            granularMetrics: influxConfig.value.granular)
            } catch {
                Self.logger.error("CallController failed: \(error.localizedDescription)", alert: true)
            }
        }

        func connected() async -> Bool {
<<<<<<< HEAD
            self.controller?.connected() ?? false
=======
            if !self.controller!.connected() {
                Self.logger.error("Connection to relay disconnected", alert: true)
                return false
            }
            return true
>>>>>>> 4dabd456
        }

        func join() async -> Bool {
            do {
                try await self.controller?.connect(config: config)
                try engine?.start()
                try captureManager?.startCapturing()
                return true
            } catch {
                Self.logger.error("Failed to connect to call: \(error.localizedDescription)", alert: true)
                return false
            }
        }

        func leave() async {
            do {
                try captureManager?.stopCapturing()
                try engine?.stop()
            } catch {
                Self.logger.error("Error while stopping media: \(error)", alert: true)
            }

            do {
                try controller?.disconnect()
            } catch {
                Self.logger.error("Error while leaving call: \(error)", alert: true)
            }
        }
    }
}

// Metrics.
extension InCallView.ViewModel {
    private actor _Measurement: Measurement {
        var name: String = "ApplicationMetrics"
        var fields: [Date?: [String: AnyObject]] = [:]
        var tags: [String: String] = [:]

        init(submitter: MetricsSubmitter) {
            Task {
                await submitter.register(measurement: self)
            }
        }

        func recordCpuUsage(cpuUsage: Double, timestamp: Date?) {
            record(field: "cpuUsage", value: cpuUsage as AnyObject, timestamp: timestamp)
        }
    }
}

struct InCallView_Previews: PreviewProvider {
    static var previews: some View {
        InCallView(config: .init(address: "127.0.0.1",
                                 port: 5001,
                                 connectionProtocol: .QUIC)) { }
    }
}<|MERGE_RESOLUTION|>--- conflicted
+++ resolved
@@ -133,11 +133,6 @@
                 } catch {
                     return
                 }
-<<<<<<< HEAD
-
-=======
-                
->>>>>>> 4dabd456
                 if self.lastTap.timeIntervalSince(.now) < -5 {
                     withAnimation {
                         if self.showPreview {
@@ -150,24 +145,17 @@
         .task {
             // Check connnection status
             while !Task.isCancelled {
-<<<<<<< HEAD
-                try? await Task.sleep(for: .seconds(2))
-                guard !connecting else { return }
-                guard await viewModel.connected() else {
-                    Self.logger.error("Connection to relay disconnected", alert: true)
-=======
                 do {
                     try await Task.sleep(for: .seconds(2))
                 } catch {
                     return
                 }
-                
+
                 if connecting {
                     continue
                 }
 
                 guard await viewModel.connected() else {
->>>>>>> 4dabd456
                     await viewModel.leave()
                     return onLeave()
                 }
@@ -253,15 +241,11 @@
         }
 
         func connected() async -> Bool {
-<<<<<<< HEAD
-            self.controller?.connected() ?? false
-=======
             if !self.controller!.connected() {
                 Self.logger.error("Connection to relay disconnected", alert: true)
                 return false
             }
             return true
->>>>>>> 4dabd456
         }
 
         func join() async -> Bool {
