--- conflicted
+++ resolved
@@ -51,11 +51,10 @@
                         }
                     }.pickerStyle(.segmented)
                 }
-<<<<<<< HEAD
                 HStack {
                     Text("HEVC override")
                     Toggle(isOn: $subscriptionConfig.value.hevcOverride) {}
-=======
+                }
 
                 if #available(iOS 17.0, *) {
                     Picker("Preferred Camera", selection: $preferredCamera) {
@@ -87,7 +86,6 @@
                 HStack {
                     Text("Single Subscription")
                     Toggle(isOn: $subscriptionConfig.value.isSingleOrderedSub) {}
->>>>>>> 9dee2136
                 }
             }
             .formStyle(.columns)
