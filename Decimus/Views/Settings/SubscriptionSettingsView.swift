import SwiftUI
import AVFoundation

struct SubscriptionSettingsView: View {

    @AppStorage("subscriptionConfig")
    private var subscriptionConfig: AppStorageWrapper<SubscriptionConfig> = .init(value: .init())

<<<<<<< HEAD
=======
    @StateObject private var devices = VideoDevices()
    @State private var preferredCamera: String
    private let noPreference = "None"

>>>>>>> ed9c8601
    init() {
        if #available(iOS 17.0, *) {
            self.preferredCamera = AVCaptureDevice.userPreferredCamera?.uniqueID ?? self.noPreference
        } else {
            self.preferredCamera = self.noPreference
        }
        self.subscriptionConfig.value.videoJitterBuffer.minDepth = self.subscriptionConfig.value.jitterDepthTime
    }

    var body: some View {
        Section("Subscription Config") {
            Form {
                VideoJitterBufferSettingsView(config: $subscriptionConfig.value.videoJitterBuffer)

                LabeledContent("Jitter Target Depth (s)") {
                    TextField(
                        "Depth (s)",
                        value: $subscriptionConfig.value.jitterDepthTime,
                        format: .number)
                    .onChange(of: subscriptionConfig.value.jitterDepthTime) {
                        subscriptionConfig.value.videoJitterBuffer.minDepth = $0
                    }
                }
                LabeledContent("Jitter Max Depth (s)") {
                    TextField(
                        "Depth (s)",
                        value: $subscriptionConfig.value.jitterMaxTime,
                        format: .number)
                }
                Picker("Opus Window Size (s)", selection: $subscriptionConfig.value.opusWindowSize) {
                    ForEach(OpusWindowSize.allCases) {
                        Text(String(describing: $0))
                    }
                }
                LabeledContent("Video behaviour") {
                    Picker("Video behaviour", selection: $subscriptionConfig.value.videoBehaviour) {
                        ForEach(VideoBehaviour.allCases) {
                            Text(String(describing: $0))
                        }
                    }.pickerStyle(.segmented)
                }

                if #available(iOS 17.0, *) {
                    Picker("Preferred Camera", selection: $preferredCamera) {
                        Text("None").tag("None")
                        ForEach(devices.cameras, id: \.uniqueID) {
                            Text($0.localizedName)
                                .tag($0.uniqueID)
                        }.onChange(of: preferredCamera) { _ in
                            guard self.preferredCamera != self.noPreference else {
                                AVCaptureDevice.userPreferredCamera = nil
                                return
                            }

                            for camera in devices.cameras {
                                if camera.uniqueID == preferredCamera {
                                    AVCaptureDevice.userPreferredCamera = camera
                                    break
                                }
                            }
                        }
                    }
                }
            }
            .formStyle(.columns)
        }
        Section("Reliability") {
            HStack {
                Text("Audio Publication")
                Toggle(isOn: $subscriptionConfig.value.mediaReliability.audio.publication) {}
                Text("Audio Subscription")
                Toggle(isOn: $subscriptionConfig.value.mediaReliability.audio.subscription) {}
            }
            HStack {
                Text("Video Publication")
                Toggle(isOn: $subscriptionConfig.value.mediaReliability.video.publication) {}
                Text("Video Subscription")
                Toggle(isOn: $subscriptionConfig.value.mediaReliability.video.subscription) {}
            }
        }
        Section("Transport") {
            TransportConfigSettings(quicCwinMinimumKiB: $subscriptionConfig.value.quicCwinMinimumKiB)
        }
    }
}

struct SubscriptionSettingsView_Previews: PreviewProvider {
    static var previews: some View {
        Form {
            SubscriptionSettingsView()
        }
    }
}<|MERGE_RESOLUTION|>--- conflicted
+++ resolved
@@ -6,13 +6,10 @@
     @AppStorage("subscriptionConfig")
     private var subscriptionConfig: AppStorageWrapper<SubscriptionConfig> = .init(value: .init())
 
-<<<<<<< HEAD
-=======
     @StateObject private var devices = VideoDevices()
     @State private var preferredCamera: String
     private let noPreference = "None"
 
->>>>>>> ed9c8601
     init() {
         if #available(iOS 17.0, *) {
             self.preferredCamera = AVCaptureDevice.userPreferredCamera?.uniqueID ?? self.noPreference
