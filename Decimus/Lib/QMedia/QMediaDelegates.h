--- conflicted
+++ resolved
@@ -20,21 +20,11 @@
 class QMediaSubscriptionDelegate : public qmedia::QSubscriptionDelegate
 {
 public:
-<<<<<<< HEAD
     QMediaSubscriptionDelegate(id<QSubscriptionDelegateObjC> delegate, const SourceId& sourceId);
 public:
-    int prepare(const std::string& sourceId,  const std::string& label, const qmedia::ProfileSet& profileSet) override;
-    int update(const std::string& sourceId,  const std::string& label, const qmedia::ProfileSet& profileSet) override;
+    int prepare(const std::string& sourceId,  const std::string& label, const qmedia::manifest::ProfileSet& profileSet, bool& reliable) override;
+    int update(const std::string& sourceId,  const std::string& label, const qmedia::manifest::ProfileSet& profileSet) override;
     int subscribedObject(const quicr::Name& name, quicr::bytes&& data, std::uint32_t groupId, std::uint16_t objectId) override;
-=======
-    QMediaSubscriptionDelegate(id<QSubscriptionDelegateObjC> delegate, const quicr::Namespace& quicrNamespace);
-
-public:
-    int prepare(const std::string& sourceId,  const std::string& label, const std::string& qualityProfile, bool& reliable) override;
-    int update(const std::string& sourceId,  const std::string& label, const std::string& qualityProfile) override;
-    int subscribedObject(quicr::bytes&& data, std::uint32_t groupId, std::uint16_t objectId) override;
-
->>>>>>> d5a20c15
 private:
     std::string sourceId;
     id<QSubscriptionDelegateObjC> delegate;
@@ -59,14 +49,8 @@
 {
 public:
     QMediaSubsciberDelegate(id<QSubscriberDelegateObjC> delegate);
-<<<<<<< HEAD
-    std::shared_ptr<qmedia::QSubscriptionDelegate> allocateSubBySourceId(const std::string& sourceId, const qmedia::ProfileSet& qualityProfile);
+    std::shared_ptr<qmedia::QSubscriptionDelegate> allocateSubBySourceId(const std::string& sourceId, const qmedia::manifest::ProfileSet& qualityProfile);
     int removeSubBySourceId(const std::string& sourceId);
-=======
-    std::shared_ptr<qmedia::QSubscriptionDelegate> allocateSubByNamespace(const quicr::Namespace& quicrNamespace, const std::string& qualityProfile);
-    int removeSubByNamespace(const quicr::Namespace& quicrNamespace);
-
->>>>>>> d5a20c15
 private:
     id<QSubscriberDelegateObjC> delegate;
 };
