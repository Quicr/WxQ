//
//  QMediaI.h
//  Decimus
//
//  Created by Scott Henning on 2/13/23.
//
#ifndef QControllerGWObc_h
#define QControllerGWObc_h

#import <Foundation/Foundation.h>

#ifdef __cplusplus
#include "QControllerGW.h"
#include <cantina/logger.h>
#endif

#import "QDelegatesObjC.h"
#import "TransportConfig.h"

typedef void(*CantinaLogCallback)(uint8_t, NSString*, bool);

typedef unsigned PublicationState NS_TYPED_ENUM;
static PublicationState const PublicationStateActive = 0;
static PublicationState const PublicationStatePaused = 1;

typedef unsigned SubscriptionState NS_TYPED_ENUM;
static SubscriptionState const SubscriptionStateUnknown = 0;
static SubscriptionState const SubscriptionStatePending = 1;
static SubscriptionState const SubscriptionStateReady = 2;
static SubscriptionState const SubscriptionStatePaused = 3;

@interface PublicationReport: NSObject
@property PublicationState state;
@property NSString* quicrNamespace;
#ifdef __cplusplus
-(id)initWithReport:(qmedia::QController::PublicationReport)report;
#endif
@end

@interface QControllerGWObjC<PubDelegate: id<QPublisherDelegateObjC>,
                             SubDelegate: id<QSubscriberDelegateObjC>> : NSObject<QPublishObjectDelegateObjC> {
#ifdef __cplusplus
    QControllerGW qControllerGW;
#endif
}

@property (nonatomic, strong) PubDelegate publisherDelegate;
@property (nonatomic, strong) SubDelegate subscriberDelegate;

-(instancetype) initCallback:(CantinaLogCallback)callback;
-(int) connect: (NSString*) endpointID
                relay:(NSString*)remoteAddress
                port:(UInt16)remotePort
                protocol:(UInt8)protocol
<<<<<<< HEAD
                chunk_size:(UInt32)chunkSize
                config:(TransportConfig)config;
=======
                config:(TransportConfig)config
                useParentLogger:(bool)useParentLogger;
>>>>>>> 03dd2aeb
-(void) disconnect;
-(bool) connected;
-(void) updateManifest: (NSString*)manifest;
-(void) setSubscriptionSingleOrdered:(bool) new_value;
-(void) setPublicationSingleOrdered:(bool) new_value;
-(void) stopSubscription: (NSString*) quicrNamespace;
-(NSMutableArray*) getSwitchingSets;
-(NSMutableArray*) getSubscriptions: (NSString*) sourceId;
-(NSMutableArray*) getPublications;
-(void) setPublicationState:(NSString*) quicrNamespace publicationState:(PublicationState)publicationState;
-(void) setSubscriptionState:(NSString*) quicrNamespace transportMode:(TransportMode)transportMode;
-(SubscriptionState) getSubscriptionState:(NSString*) quicrNamespace;
@end

#endif /* QControllerGWObj_h */<|MERGE_RESOLUTION|>--- conflicted
+++ resolved
@@ -52,13 +52,9 @@
                 relay:(NSString*)remoteAddress
                 port:(UInt16)remotePort
                 protocol:(UInt8)protocol
-<<<<<<< HEAD
                 chunk_size:(UInt32)chunkSize
-                config:(TransportConfig)config;
-=======
                 config:(TransportConfig)config
                 useParentLogger:(bool)useParentLogger;
->>>>>>> 03dd2aeb
 -(void) disconnect;
 -(bool) connected;
 -(void) updateManifest: (NSString*)manifest;
