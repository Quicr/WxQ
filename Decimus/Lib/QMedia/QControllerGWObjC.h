//
//  QMediaI.h
//  Decimus
//
//  Created by Scott Henning on 2/13/23.
//
#ifndef QControllerGWObc_h
#define QControllerGWObc_h

#import <Foundation/Foundation.h>

#ifdef __cplusplus
#include "QControllerGW.h"
#include <cantina/logger.h>
#endif

#import "QDelegatesObjC.h"
#import "TransportConfig.h"
<<<<<<< HEAD
=======

typedef void(*CantinaLogCallback)(uint8_t, NSString*, bool);
>>>>>>> b61dc18c

@interface QControllerGWObjC<PubDelegate: id<QPublisherDelegateObjC>,
                             SubDelegate: id<QSubscriberDelegateObjC>> : NSObject<QPublishObjectDelegateObjC> {
#ifdef __cplusplus
    QControllerGW qControllerGW;
#endif
}

@property (nonatomic, strong) PubDelegate publisherDelegate;
@property (nonatomic, strong) SubDelegate subscriberDelegate;

-(instancetype) initCallback:(CantinaLogCallback)callback;
-(int) connect: (NSString*)remoteAddress
                port:(UInt16)remotePort
                protocol:(UInt8)protocol
                config:(TransportConfig)config;
-(void) close;
-(void) updateManifest: (NSString*)manifest;
@end

#endif /* QControllerGWObj_h */<|MERGE_RESOLUTION|>--- conflicted
+++ resolved
@@ -16,11 +16,8 @@
 
 #import "QDelegatesObjC.h"
 #import "TransportConfig.h"
-<<<<<<< HEAD
-=======
 
 typedef void(*CantinaLogCallback)(uint8_t, NSString*, bool);
->>>>>>> b61dc18c
 
 @interface QControllerGWObjC<PubDelegate: id<QPublisherDelegateObjC>,
                              SubDelegate: id<QSubscriberDelegateObjC>> : NSObject<QPublishObjectDelegateObjC> {
