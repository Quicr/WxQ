--- conflicted
+++ resolved
@@ -26,23 +26,14 @@
 
 -(size_t)enqueuePacket:(Packet)packet
                 concealmentCallback:(PacketCallback)concealment_callback
-<<<<<<< HEAD
-                freeCallback:(PacketCallback)free_callback
                 userData:(void*)user_data
-=======
->>>>>>> 57fa5262
 {
     if (!jitterBuffer) return 0;
 
     try
     {
         return jitterBuffer->Enqueue({1, packet},
-<<<<<<< HEAD
                                      [&](std::vector<Packet>& p) { return concealment_callback(p.data(), p.size(), user_data); },
-                                     [&](std::vector<Packet>& p) { return free_callback(p.data(), p.size(), nullptr); });
-=======
-                                     [&](std::vector<Packet>& p) { return concealment_callback(p.data(), p.size()); });
->>>>>>> 57fa5262
     }
     catch(...)
     {
@@ -53,23 +44,14 @@
 -(size_t)enqueuePackets:(Packet[])packets
                 size:(size_t)size
                 concealmentCallback:(PacketCallback)concealment_callback
-<<<<<<< HEAD
-                freeCallback:(PacketCallback)free_callback
                 userData:(void*)user_data
-=======
->>>>>>> 57fa5262
 {
     if (!jitterBuffer) return 0;
 
     try
     {
         return jitterBuffer->Enqueue({packets, packets + size},
-<<<<<<< HEAD
                                      [&](std::vector<Packet>& p) { return concealment_callback(p.data(), p.size(), user_data); },
-                                     [&](std::vector<Packet>& p) { return free_callback(p.data(), p.size(), nullptr); });
-=======
-                                     [&](std::vector<Packet>& p) { return concealment_callback(p.data(), p.size()); });
->>>>>>> 57fa5262
     }
     catch(...)
     {
