import Foundation
import AVFAudio
import AVFoundation
import CTPCircularBuffer
import CoreAudio

class OpusPublication: Publication {
    private actor _Measurement: Measurement {
        var name: String = "OpusPublication"
        var fields: [Date?: [String: AnyObject]] = [:]
        var tags: [String: String] = [:]

        private var frames: UInt64 = 0
        private var bytes: UInt64 = 0

        init(namespace: QuicrNamespace, submitter: MetricsSubmitter) {
            tags["namespace"] = namespace
            Task {
                await submitter.register(measurement: self)
            }
        }

        func publishedBytes(sentBytes: Int, timestamp: Date?) {
            self.frames += 1
            self.bytes += UInt64(sentBytes)
            record(field: "publishedBytes", value: self.bytes as AnyObject, timestamp: timestamp)
            record(field: "publishedFrames", value: self.frames as AnyObject, timestamp: timestamp)
        }
    }

    let namespace: QuicrNamespace
    internal weak var publishObjectDelegate: QPublishObjectDelegateObjC?

    private var encoder: LibOpusEncoder
    private let engine: AVAudioEngine = .init()
    private let buffer: UnsafeMutablePointer<TPCircularBuffer> = .allocate(capacity: 1)
    private let format: AVAudioFormat
    private var converter: AVAudioConverter?
    private var differentEncodeFormat: AVAudioFormat?
    private let errorWriter: ErrorWriter
    private var encodeTimer: Timer?
    private let measurement: _Measurement?
    private let opusWindowSize: TimeInterval
    private let reliable: Bool

    lazy var block: AVAudioSinkNodeReceiverBlock = { [buffer, format] timestamp, numFrames, data in
        // If this is weird multichannel audio, we need to clip.
        // Otherwise, it should be okay.
        if data.pointee.mNumberBuffers > 2 {
            // FIXME: Should we ensure this is always true.
//                let ptr: UnsafeMutableAudioBufferListPointer = .init(.init(mutating: data))
//                var last: UnsafeMutableRawPointer?
//                for list in ptr {
//                    guard last != nil else {
//                        last = list.mData
//                        continue
//                    }
//                    let result = memcmp(last, list.mData, Int(list.mDataByteSize))
//                    last = list.mData
//                    if result != 0 {
//                        fatalError("Mismatch")
//                    }
//                }

            // There's N duplicates of the 1 channel data in here.
            var oneChannelList: AudioBufferList = .init(mNumberBuffers: 1, mBuffers: data.pointee.mBuffers)
            let copied = TPCircularBufferCopyAudioBufferList(buffer,
                                                             &oneChannelList,
                                                             timestamp,
                                                             numFrames,
                                                             format.streamDescription)
            return copied ? .zero : 1
        } else {
            let copied = TPCircularBufferCopyAudioBufferList(buffer,
                                                             data,
                                                             timestamp,
                                                             numFrames,
                                                             format.streamDescription)
            return copied ? .zero : 1
        }
    }

    private lazy var encodeBlock: (Timer) -> Void = { [weak self] _ in
        DispatchQueue.global(qos: .userInteractive).async {
            guard let self = self else { return }
            do {
                try self.encode()
            } catch {
                self.log("Failed encode: \(error)")
            }
        }
    }

    init(namespace: QuicrNamespace,
         publishDelegate: QPublishObjectDelegateObjC,
         sourceID: SourceIDType,
         metricsSubmitter: MetricsSubmitter?,
         errorWriter: ErrorWriter,
         opusWindowSize: TimeInterval,
         reliable: Bool) throws {
        self.namespace = namespace
        self.publishObjectDelegate = publishDelegate
        self.errorWriter = errorWriter
        if let metricsSubmitter = metricsSubmitter {
            self.measurement = .init(namespace: namespace, submitter: metricsSubmitter)
        } else {
            self.measurement = nil
        }
        self.opusWindowSize = opusWindowSize
        self.reliable = reliable

        let outputFormat = engine.inputNode.outputFormat(forBus: 0)
        if outputFormat.channelCount > 2 {
            // FIXME: For some unknown reason, we can get multichannel duplicate
            // data when using voice processing. All channels appear to be the same,
            // so we clip to mono.
            var oneChannelAsbd = outputFormat.streamDescription.pointee
            oneChannelAsbd.mChannelsPerFrame = 1
            format = .init(streamDescription: &oneChannelAsbd)!
        } else {
            format = outputFormat
        }

        guard format.sampleRate > 0 else {
            throw "Invalid input format"
        }

        // Create a buffer to hold raw data waiting for encode.
        let hundredMils = Double(format.streamDescription.pointee.mBytesPerPacket) * format.sampleRate * opusWindowSize
        guard _TPCircularBufferInit(buffer, UInt32(hundredMils), MemoryLayout<TPCircularBuffer>.size) else {
            fatalError()
        }

        do {
            // Try and directly use the microphone output format.
            encoder = try .init(format: format)
            log("Encoder created using native format: \(format)")
        } catch {
            // We need to fallback to an opus supported format if we can.
            let sampleRate: Double = Self.isNativeOpusSampleRate(format.sampleRate) ? format.sampleRate : .opus48khz
            differentEncodeFormat = .init(commonFormat: format.commonFormat,
                                          sampleRate: sampleRate,
                                          channels: format.channelCount,
                                          interleaved: true)
            converter = .init(from: format, to: differentEncodeFormat!)!
            encoder = try .init(format: differentEncodeFormat!)
            log("Encoder created using fallback format: \(differentEncodeFormat!)")
        }
        encoder.registerCallback(callback: { [weak self] data, datalength, flag in
            guard let self = self else { return }
<<<<<<< HEAD
            Task(priority: .utility) {
                await self.measurement.publishedBytes(sentBytes: datalength, timestamp: nil)
=======
            if let measurement = measurement {
                Task(priority: .utility) {
                    await measurement.publishedBytes(sentBytes: data.count, timestamp: nil)
                }
>>>>>>> 091498ac
            }
            self.publishObjectDelegate?.publishObject(self.namespace, data: data, length: datalength, group: flag)
        })

        // Encode job: timer procs on main thread, but encoding itself isn't.
        DispatchQueue.main.async {
            self.encodeTimer = .scheduledTimer(withTimeInterval: opusWindowSize,
                                               repeats: true,
                                               block: self.encodeBlock)
            self.encodeTimer!.tolerance = opusWindowSize / 2
        }

        // Start capturing audio.
        let sink: AVAudioSinkNode = .init(receiverBlock: block)
        engine.attach(sink)
        engine.connect(engine.inputNode, to: sink, format: nil)
        try engine.start()
        log("Registered OPUS publication for source \(sourceID)")
    }

    deinit {
        encodeTimer?.invalidate()
        TPCircularBufferCleanup(self.buffer)
        log("deinit")
    }

    func prepare(_ sourceID: SourceIDType!, qualityProfile: String!, reliable: UnsafeMutablePointer<Bool>!) -> Int32 {
        reliable.pointee = self.reliable
        return PublicationError.None.rawValue
    }

    func update(_ sourceId: String!, qualityProfile: String!) -> Int32 {
        return PublicationError.NoSource.rawValue
    }

    private func encode() throws {
        guard converter == nil else {
            let data = try convertAndEncode(converter: converter!, to: differentEncodeFormat!, from: format)
            guard let data = data else { return }
            try encoder.write(data: data)
            return
        }

        // No conversion.
        let windowFrames: AVAudioFrameCount = AVAudioFrameCount(format.sampleRate * self.opusWindowSize)
        var timestamp: AudioTimeStamp = .init()
        let availableFrames = TPCircularBufferPeek(buffer,
                                                   &timestamp,
                                                   format.streamDescription)
        guard availableFrames >= windowFrames else { return }

        let pcm: AVAudioPCMBuffer = .init(pcmFormat: format, frameCapacity: windowFrames)!
        pcm.frameLength = windowFrames
        var inOutFrames: AVAudioFrameCount = windowFrames
        TPCircularBufferDequeueBufferListFrames(buffer,
                                                &inOutFrames,
                                                pcm.audioBufferList,
                                                &timestamp,
                                                format.streamDescription)
        pcm.frameLength = inOutFrames
        guard inOutFrames > 0 else { return }
        guard inOutFrames == windowFrames else {
            log("Dequeue only got: \(inOutFrames)/\(windowFrames)")
            return
        }

        try encoder.write(data: pcm)
    }

    // swiftlint:disable identifier_name
    private func convertAndEncode(converter: AVAudioConverter,
                                  to: AVAudioFormat,
                                  from: AVAudioFormat) throws -> AVAudioPCMBuffer? {
        // Is it a trivial conversion?
        if to.commonFormat == from.commonFormat &&
            to.sampleRate == from.sampleRate {
            return try trivialConvertAndEncode(converter: converter, to: to, from: from)
        }

        let windowFrames: AVAudioFrameCount = .init(to.sampleRate * self.opusWindowSize)
        let converted: AVAudioPCMBuffer = .init(pcmFormat: to, frameCapacity: windowFrames)!
        var error: NSError? = .init()
        converter.convert(to: converted,
                          error: &error) { [weak self] packets, status in
            guard let self = self else {
                status.pointee = .endOfStream
                return nil
            }
            var timestamp: AudioTimeStamp = .init()
            let availableFrames = TPCircularBufferPeek(self.buffer,
                                                       &timestamp,
                                                       from.streamDescription)
            guard availableFrames >= packets else {
                status.pointee = .noDataNow
                return .init()
            }

            // We have enough data.
            var inOutFrames: AVAudioFrameCount = packets
            let pcm: AVAudioPCMBuffer = .init(pcmFormat: from, frameCapacity: packets)!
            pcm.frameLength = packets
            TPCircularBufferDequeueBufferListFrames(self.buffer,
                                                    &inOutFrames,
                                                    pcm.audioBufferList,
                                                    &timestamp,
                                                    from.streamDescription)
            assert(inOutFrames == packets)
            pcm.frameLength = inOutFrames
            status.pointee = .haveData
            return pcm
        }
        return converted.frameLength > 0 ? converted : nil
    }

    private func trivialConvertAndEncode(converter: AVAudioConverter,
                                         to: AVAudioFormat,
                                         from: AVAudioFormat) throws -> AVAudioPCMBuffer? {
            // Target encode size.
            var inOutFrames: AVAudioFrameCount = .init(format.sampleRate * self.opusWindowSize)

            // Are there enough frames for an encode?
            let availableFrames = TPCircularBufferPeek(self.buffer,
                                                       nil,
                                                       from.streamDescription)
            guard availableFrames >= inOutFrames else {
                return nil
            }

            // Data holders.
            let dequeued: AVAudioPCMBuffer = .init(pcmFormat: from,
                                                   frameCapacity: inOutFrames)!
            dequeued.frameLength = inOutFrames
            let converted: AVAudioPCMBuffer = .init(pcmFormat: to,
                                                    frameCapacity: inOutFrames)!
            converted.frameLength = inOutFrames

            // Get some data to encode.
            TPCircularBufferDequeueBufferListFrames(self.buffer,
                                                    &inOutFrames,
                                                    dequeued.audioBufferList,
                                                    nil,
                                                    from.streamDescription)
            dequeued.frameLength = inOutFrames
            converted.frameLength = inOutFrames

            // Convert and encode.
            try converter.convert(to: converted, from: dequeued)
            return converted
    }

    func publish(_ flag: Bool) {}

    private static func isNativeOpusSampleRate(_ sampleRate: Double) -> Bool {
        switch sampleRate {
        case .opus48khz, .opus24khz, .opus12khz, .opus16khz, .opus8khz:
            return true
        default:
            return false
        }
    }
}<|MERGE_RESOLUTION|>--- conflicted
+++ resolved
@@ -148,15 +148,10 @@
         }
         encoder.registerCallback(callback: { [weak self] data, datalength, flag in
             guard let self = self else { return }
-<<<<<<< HEAD
-            Task(priority: .utility) {
-                await self.measurement.publishedBytes(sentBytes: datalength, timestamp: nil)
-=======
             if let measurement = measurement {
                 Task(priority: .utility) {
-                    await measurement.publishedBytes(sentBytes: data.count, timestamp: nil)
+                    await measurement.publishedBytes(sentBytes: datalength, timestamp: nil)
                 }
->>>>>>> 091498ac
             }
             self.publishObjectDelegate?.publishObject(self.namespace, data: data, length: datalength, group: flag)
         })
