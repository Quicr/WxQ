--- conflicted
+++ resolved
@@ -155,17 +155,12 @@
             encoder = try .init(format: differentEncodeFormat!)
             log("Encoder created using fallback format: \(differentEncodeFormat!)")
         }
-<<<<<<< HEAD
         encoder.registerCallback(callback: { [weak self] data, datalength, flag in
-            self?.publishObjectDelegate?.publishObject(self?.namespace, data: data, length: datalength, group: flag)
-=======
-        encoder.registerCallback(callback: { [weak self] data, flag in
             guard let self = self else { return }
             Task(priority: .utility) {
                 await self.measurement.publishedBytes(sentBytes: data.count, timestamp: nil)
             }
-            self.publishObjectDelegate?.publishObject(self.namespace, data: data, group: flag)
->>>>>>> 41cad8c1
+            self?.publishObjectDelegate?.publishObject(self?.namespace, data: data, length: datalength, group: flag)
         })
 
         // Encode job: timer procs on main thread, but encoding itself isn't.
