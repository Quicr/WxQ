import Foundation
import AVFAudio
import AVFoundation
import CTPCircularBuffer
import CoreAudio

class OpusPublication: Publication {
    private actor _Measurement: Measurement {
        var name: String = "OpusPublication"
        var fields: [Date?: [String: AnyObject]] = [:]
        var tags: [String: String] = [:]

        private var frames: UInt64 = 0
        private var bytes: UInt64 = 0

        init(namespace: QuicrNamespace, submitter: MetricsSubmitter) {
            tags["namespace"] = namespace
            Task {
                await submitter.register(measurement: self)
            }
        }

        func publishedBytes(sentBytes: Int, timestamp: Date?) {
            self.frames += 1
            self.bytes += UInt64(sentBytes)
            record(field: "publishedBytes", value: self.bytes as AnyObject, timestamp: timestamp)
            record(field: "publishedFrames", value: self.frames as AnyObject, timestamp: timestamp)
        }
    }

    let namespace: QuicrNamespace
    internal weak var publishObjectDelegate: QPublishObjectDelegateObjC?

    private var encoder: LibOpusEncoder
    private let buffer: UnsafeMutablePointer<TPCircularBuffer> = .allocate(capacity: 1)
    private let format: AVAudioFormat
    private var converter: AVAudioConverter?
    private var differentEncodeFormat: AVAudioFormat?
    private let errorWriter: ErrorWriter
    private var encodeTimer: Timer?
    private let measurement: _Measurement
    private let opusWindowSize: TimeInterval
    private let reliable: Bool

    lazy var block: AVAudioSinkNodeReceiverBlock = { [buffer, format] timestamp, numFrames, data in
<<<<<<< HEAD
        assert(data.pointee.mNumberBuffers <= 2)
        let copied = TPCircularBufferCopyAudioBufferList(buffer,
                                                         data,
                                                         timestamp,
                                                         numFrames,
                                                         format.streamDescription)
        return copied ? .zero : 1
=======
        // If this is weird multichannel audio, we need to clip.
        // Otherwise, it should be okay.
        if data.pointee.mNumberBuffers > 2 {
            // FIXME: Should we ensure this is always true.

            // There's N duplicates of the 1 channel data in here.
            var oneChannelList: AudioBufferList = .init(mNumberBuffers: 1, mBuffers: data.pointee.mBuffers)
            let copied = TPCircularBufferCopyAudioBufferList(buffer,
                                                             &oneChannelList,
                                                             timestamp,
                                                             numFrames,
                                                             format.streamDescription)
            return copied ? .zero : 1
        } else {
            let copied = TPCircularBufferCopyAudioBufferList(buffer,
                                                             data,
                                                             timestamp,
                                                             numFrames,
                                                             format.streamDescription)
            return copied ? .zero : 1
        }
>>>>>>> 7f11c62e
    }

    private lazy var encodeBlock: (Timer) -> Void = { [weak self] _ in
        DispatchQueue.global(qos: .userInteractive).async {
            guard let self = self else { return }
            do {
                try self.encode()
            } catch {
                self.log("Failed encode: \(error)")
            }
        }
    }

    init(namespace: QuicrNamespace,
         publishDelegate: QPublishObjectDelegateObjC,
         sourceID: SourceIDType,
         metricsSubmitter: MetricsSubmitter,
         errorWriter: ErrorWriter,
         opusWindowSize: TimeInterval,
         reliable: Bool,
         blocks: MutableWrapper<[AVAudioSinkNodeReceiverBlock]>,
         format: AVAudioFormat) throws {
        self.namespace = namespace
        self.publishObjectDelegate = publishDelegate
        self.errorWriter = errorWriter
        self.measurement = .init(namespace: namespace, submitter: metricsSubmitter)
        self.opusWindowSize = opusWindowSize
        self.reliable = reliable
        guard format.sampleRate > 0 else { throw "Invalid input format" }
        self.format = format

        // Create a buffer to hold raw data waiting for encode.
        let hundredMils = Double(format.streamDescription.pointee.mBytesPerPacket) * format.sampleRate * opusWindowSize
        guard _TPCircularBufferInit(buffer, UInt32(hundredMils), MemoryLayout<TPCircularBuffer>.size) else {
            fatalError()
        }

        do {
            // Try and directly use the microphone output format.
            encoder = try .init(format: format)
            log("Encoder created using native format: \(format)")
        } catch {
            // We need to fallback to an opus supported format if we can.
            let sampleRate: Double = Self.isNativeOpusSampleRate(format.sampleRate) ? format.sampleRate : .opus48khz
            differentEncodeFormat = .init(commonFormat: format.commonFormat,
                                          sampleRate: sampleRate,
                                          channels: format.channelCount,
                                          interleaved: true)
            converter = .init(from: format, to: differentEncodeFormat!)!
            encoder = try .init(format: differentEncodeFormat!)
            log("Encoder created using fallback format: \(differentEncodeFormat!)")
        }
        encoder.registerCallback(callback: { [weak self] data, datalength, flag in
            guard let self = self else { return }
            Task(priority: .utility) {
                await self.measurement.publishedBytes(sentBytes: datalength, timestamp: nil)
            }
            self.publishObjectDelegate?.publishObject(self.namespace, data: data, length: datalength, group: flag)
        })

        // Encode job: timer procs on main thread, but encoding itself isn't.
        DispatchQueue.main.async {
            self.encodeTimer = .scheduledTimer(withTimeInterval: opusWindowSize,
                                               repeats: true,
                                               block: self.encodeBlock)
            self.encodeTimer!.tolerance = opusWindowSize / 2
        }

        // Register our block.
        blocks.value.append(block)
        log("Registered OPUS publication for source \(sourceID)")
    }

    deinit {
        encodeTimer?.invalidate()
        TPCircularBufferCleanup(self.buffer)
        log("deinit")
    }

    func prepare(_ sourceID: SourceIDType!, qualityProfile: String!, reliable: UnsafeMutablePointer<Bool>!) -> Int32 {
        reliable.pointee = self.reliable
        return PublicationError.None.rawValue
    }

    func update(_ sourceId: String!, qualityProfile: String!) -> Int32 {
        return PublicationError.NoSource.rawValue
    }

    private func encode() throws {
        guard converter == nil else {
            let data = try convertAndEncode(converter: converter!, to: differentEncodeFormat!, from: format)
            guard let data = data else { return }
            try encoder.write(data: data)
            return
        }

        // No conversion.
        let windowFrames: AVAudioFrameCount = AVAudioFrameCount(format.sampleRate * self.opusWindowSize)
        var timestamp: AudioTimeStamp = .init()
        let availableFrames = TPCircularBufferPeek(buffer,
                                                   &timestamp,
                                                   format.streamDescription)
        guard availableFrames >= windowFrames else { return }

        let pcm: AVAudioPCMBuffer = .init(pcmFormat: format, frameCapacity: windowFrames)!
        pcm.frameLength = windowFrames
        var inOutFrames: AVAudioFrameCount = windowFrames
        TPCircularBufferDequeueBufferListFrames(buffer,
                                                &inOutFrames,
                                                pcm.audioBufferList,
                                                &timestamp,
                                                format.streamDescription)
        pcm.frameLength = inOutFrames
        guard inOutFrames > 0 else { return }
        guard inOutFrames == windowFrames else {
            log("Dequeue only got: \(inOutFrames)/\(windowFrames)")
            return
        }

        try encoder.write(data: pcm)
    }

    // swiftlint:disable identifier_name
    private func convertAndEncode(converter: AVAudioConverter,
                                  to: AVAudioFormat,
                                  from: AVAudioFormat) throws -> AVAudioPCMBuffer? {
        // Is it a trivial conversion?
        if to.commonFormat == from.commonFormat &&
            to.sampleRate == from.sampleRate {
            return try trivialConvertAndEncode(converter: converter, to: to, from: from)
        }

        let windowFrames: AVAudioFrameCount = .init(to.sampleRate * self.opusWindowSize)
        let converted: AVAudioPCMBuffer = .init(pcmFormat: to, frameCapacity: windowFrames)!
        var error: NSError? = .init()
        converter.convert(to: converted,
                          error: &error) { [weak self] packets, status in
            guard let self = self else {
                status.pointee = .endOfStream
                return nil
            }
            var timestamp: AudioTimeStamp = .init()
            let availableFrames = TPCircularBufferPeek(self.buffer,
                                                       &timestamp,
                                                       from.streamDescription)
            guard availableFrames >= packets else {
                status.pointee = .noDataNow
                return .init()
            }

            // We have enough data.
            var inOutFrames: AVAudioFrameCount = packets
            let pcm: AVAudioPCMBuffer = .init(pcmFormat: from, frameCapacity: packets)!
            pcm.frameLength = packets
            TPCircularBufferDequeueBufferListFrames(self.buffer,
                                                    &inOutFrames,
                                                    pcm.audioBufferList,
                                                    &timestamp,
                                                    from.streamDescription)
            assert(inOutFrames == packets)
            pcm.frameLength = inOutFrames
            status.pointee = .haveData
            return pcm
        }
        return converted.frameLength > 0 ? converted : nil
    }

    private func trivialConvertAndEncode(converter: AVAudioConverter,
                                         to: AVAudioFormat,
                                         from: AVAudioFormat) throws -> AVAudioPCMBuffer? {
            // Target encode size.
            var inOutFrames: AVAudioFrameCount = .init(format.sampleRate * self.opusWindowSize)

            // Are there enough frames for an encode?
            let availableFrames = TPCircularBufferPeek(self.buffer,
                                                       nil,
                                                       from.streamDescription)
            guard availableFrames >= inOutFrames else {
                return nil
            }

            // Data holders.
            let dequeued: AVAudioPCMBuffer = .init(pcmFormat: from,
                                                   frameCapacity: inOutFrames)!
            dequeued.frameLength = inOutFrames
            let converted: AVAudioPCMBuffer = .init(pcmFormat: to,
                                                    frameCapacity: inOutFrames)!
            converted.frameLength = inOutFrames

            // Get some data to encode.
            TPCircularBufferDequeueBufferListFrames(self.buffer,
                                                    &inOutFrames,
                                                    dequeued.audioBufferList,
                                                    nil,
                                                    from.streamDescription)
            dequeued.frameLength = inOutFrames
            converted.frameLength = inOutFrames

            // Convert and encode.
            try converter.convert(to: converted, from: dequeued)
            return converted
    }

    func publish(_ flag: Bool) {}

    private static func isNativeOpusSampleRate(_ sampleRate: Double) -> Bool {
        switch sampleRate {
        case .opus48khz, .opus24khz, .opus12khz, .opus16khz, .opus8khz:
            return true
        default:
            return false
        }
    }
}<|MERGE_RESOLUTION|>--- conflicted
+++ resolved
@@ -43,7 +43,6 @@
     private let reliable: Bool
 
     lazy var block: AVAudioSinkNodeReceiverBlock = { [buffer, format] timestamp, numFrames, data in
-<<<<<<< HEAD
         assert(data.pointee.mNumberBuffers <= 2)
         let copied = TPCircularBufferCopyAudioBufferList(buffer,
                                                          data,
@@ -51,29 +50,6 @@
                                                          numFrames,
                                                          format.streamDescription)
         return copied ? .zero : 1
-=======
-        // If this is weird multichannel audio, we need to clip.
-        // Otherwise, it should be okay.
-        if data.pointee.mNumberBuffers > 2 {
-            // FIXME: Should we ensure this is always true.
-
-            // There's N duplicates of the 1 channel data in here.
-            var oneChannelList: AudioBufferList = .init(mNumberBuffers: 1, mBuffers: data.pointee.mBuffers)
-            let copied = TPCircularBufferCopyAudioBufferList(buffer,
-                                                             &oneChannelList,
-                                                             timestamp,
-                                                             numFrames,
-                                                             format.streamDescription)
-            return copied ? .zero : 1
-        } else {
-            let copied = TPCircularBufferCopyAudioBufferList(buffer,
-                                                             data,
-                                                             timestamp,
-                                                             numFrames,
-                                                             format.streamDescription)
-            return copied ? .zero : 1
-        }
->>>>>>> 7f11c62e
     }
 
     private lazy var encodeBlock: (Timer) -> Void = { [weak self] _ in
