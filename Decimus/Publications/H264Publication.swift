import Foundation
import AVFoundation
import os
import MoqLoc

enum H264PublicationError: LocalizedError {
    case noCamera(SourceIDType)

    public var errorDescription: String? {
        switch self {
        case .noCamera:
            return "No camera available"
        }
    }
}

<<<<<<< HEAD
class H264Publication: QPublishTrackHandlerObjC, QPublishTrackHandlerCallbacks, FrameListener {
=======
class RefPointer {
    var ptr: UnsafeMutableRawBufferPointer?
    deinit {
        self.ptr?.deallocate()
    }
}

class H264Publication: NSObject, AVCaptureDevicePublication, FrameListener {
>>>>>>> 2c05f058
    private static let logger = DecimusLogger(H264Publication.self)

    private let measurement: MeasurementRegistration<VideoPublicationMeasurement>?

    let device: AVCaptureDevice
    let queue: DispatchQueue

    private var encoder: VideoEncoder
    private let reliable: Bool
    private let granularMetrics: Bool
    let codec: VideoCodecConfig?
    private var frameRate: Float64?
    private var startTime: Date?
<<<<<<< HEAD
    private var currentGroupId: UInt64 = 0
    private var currentObjectId: UInt64 = 0
    private let profile: Profile
=======
    private let containerBacking = RefPointer()
>>>>>>> 2c05f058

    required init(profile: Profile,
                  config: VideoCodecConfig,
                  metricsSubmitter: MetricsSubmitter?,
                  reliable: Bool,
                  granularMetrics: Bool,
                  encoder: VideoEncoder,
                  device: AVCaptureDevice) throws {
        self.profile = profile
        let namespace = profile.namespace
        self.granularMetrics = granularMetrics
        self.codec = config
        if let metricsSubmitter = metricsSubmitter {
            let measurement = H264Publication.VideoPublicationMeasurement(namespace: namespace)
            self.measurement = .init(measurement: measurement, submitter: metricsSubmitter)
        } else {
            self.measurement = nil
        }
        self.queue = .init(label: "com.cisco.quicr.decimus.\(namespace)",
                           target: .global(qos: .userInteractive))
        self.reliable = reliable
        self.encoder = encoder
        self.device = device
<<<<<<< HEAD

        let onEncodedData: VTEncoder.EncodedCallback = { presentationTimestamp, captureTime, data, flag, userData in
            guard let userData = userData else {
                Self.logger.error("UserData unexpectedly was nil")
                return
            }
            let publication = Unmanaged<H264Publication>.fromOpaque(userData).takeUnretainedValue()

=======
        var onEncodedData: VTEncoder.EncodedCallback = { [weak publishDelegate, measurement, namespace, weak containerBacking] presentationTimestamp, data, flag, sequence in
>>>>>>> 2c05f058
            // Encode age.
            let now = publication.measurement != nil && granularMetrics ? Date.now : nil
            if granularMetrics,
<<<<<<< HEAD
               let measurement = publication.measurement {
                let captureDate = Date(timeIntervalSinceReferenceDate: captureTime.seconds)
                let age = now!.timeIntervalSince(captureDate)
=======
               let measurement = measurement {
                let age = now!.timeIntervalSince(presentationTimestamp)
>>>>>>> 2c05f058
                Task(priority: .utility) {
                    await measurement.measurement.encoded(age: age, timestamp: now!)
                }
            }

<<<<<<< HEAD
            if flag {
                publication.currentGroupId += 1
                publication.currentObjectId = 0
            } else {
                publication.currentObjectId += 1
            }

            // Object headers.
            let headers = QObjectHeaders(groupId: publication.currentGroupId,
                                         objectId: publication.currentObjectId,
                                         payloadLength: UInt64(data.count),
                                         priority: nil,
                                         ttl: nil)

            // Use extensions for LOC.
            var timestamp = presentationTimestamp.seconds
            let timestampData = Data(bytes: &timestamp, count: MemoryLayout<Double>.size)
            let extensions: [NSNumber: Data] = [
                1: timestampData
            ]

            // Publish.
            let data = Data(bytesNoCopy: .init(mutating: data.baseAddress!),
                            count: data.count,
                            deallocator: .none)
            let status = publication.publishObject(headers, data: data, extensions: extensions);
            switch status {
            case .ok:
                Self.logger.debug("Published video object: \(publication.currentGroupId)/\(publication.currentObjectId)")
            default:
                Self.logger.warning("Failed to publish object: \(status)")
            }

            // Metrics.
            guard let measurement = publication.measurement else { return }
            let bytes = data.count
=======
            // Low overhead container.
            let header = LowOverheadContainer.Header(timestamp: presentationTimestamp,
                                                     sequenceNumber: sequence)
            let data = Data(bytesNoCopy: .init(mutating: data.baseAddress!),
                            count: data.count,
                            deallocator: .none)
            let container = LowOverheadContainer(header: header, payload: [data])
            let requiredBytes = container.getRequiredBytes()
            guard let containerBacking = containerBacking else { return }
            if let workingMemory = containerBacking.ptr,
               workingMemory.count < requiredBytes {
                workingMemory.deallocate()
                containerBacking.ptr = nil
            }
            if containerBacking.ptr == nil {
                containerBacking.ptr = .allocate(byteCount: requiredBytes,
                                                 alignment: MemoryLayout<UInt8>.alignment)
            }
            guard let workingMemory = containerBacking.ptr else {
                Self.logger.error("Failed to allocate LOC memory")
                return
            }
            do {
                _ = try container.serialize(into: workingMemory)
            } catch {
                Self.logger.error("Failed to serialize LOC: \(error.localizedDescription)")
            }

            // Publish.
            publishDelegate?.publishObject(namespace,
                                           data: workingMemory.baseAddress!,
                                           length: requiredBytes,
                                           group: flag)

            // Metrics.
            guard let measurement = measurement else { return }
            let sent: Date? = granularMetrics ? Date.now : nil
            let bytes = workingMemory.count
>>>>>>> 2c05f058
            Task(priority: .utility) {
                let age: TimeInterval?
                if let sent = sent {
                    age = sent.timeIntervalSince(presentationTimestamp)
                } else {
                    age = nil
                }
                await measurement.measurement.sentFrame(bytes: UInt64(bytes),
                                                        timestamp: presentationTimestamp.timeIntervalSince1970,
                                                        age: age,
                                                        metricsTimestamp: sent)
            }
        }
        Self.logger.info("Registered H264 publication for namespace \(namespace)")
        let fullTrackName = try FullTrackName(namespace: profile.namespace, name: "")
        super.init(fullTrackName: fullTrackName.getUnsafe(),
                   trackMode: reliable ? .streamPerGroup : .datagram,
                   defaultPriority: 0,
                   defaultTTL: 0)
        let userData = Unmanaged.passUnretained(self).toOpaque()
        self.encoder.setCallback(onEncodedData, userData: userData)
        self.setCallbacks(self)
    }

    deinit {
        Self.logger.debug("deinit")
    }

    func statusChanged(_ status: QPublishTrackHandlerStatus) {
        Self.logger.info("Status changed: \(status)")
    }

    /// This callback fires when a video frame arrives.
    func onFrame(_ sampleBuffer: CMSampleBuffer,
                 timestamp: Date) {
        // Configure FPS.
        let maxRate = self.device.activeFormat.videoSupportedFrameRateRanges.first?.maxFrameRate
        if self.encoder.frameRate == nil {
            self.encoder.frameRate = maxRate
        } else {
            if self.encoder.frameRate != maxRate {
                Self.logger.warning("Frame rate mismatch? Had: \(String(describing: self.encoder.frameRate)), got: \(String(describing: maxRate))")
            }
        }

        // Stagger the publication's start time by its height in ms.
        guard let startTime = self.startTime else {
            self.startTime = timestamp
            return
        }
        let interval = timestamp.timeIntervalSince(startTime)
        guard interval > TimeInterval(self.codec!.height) / 1000.0 else { return }

        // Encode.
        do {
            try encoder.write(sample: sampleBuffer, timestamp: timestamp)
        } catch {
            Self.logger.error("Failed to encode frame: \(error.localizedDescription)")
        }

        // Metrics.
        guard let measurement = self.measurement else { return }
        guard let buffer = sampleBuffer.imageBuffer else { return }
        let width = CVPixelBufferGetWidth(buffer)
        let height = CVPixelBufferGetHeight(buffer)
        let pixels: UInt64 = .init(width * height)
        let date: Date? = self.granularMetrics ? timestamp : nil
        let now = Date.now
        Task(priority: .utility) {
            await measurement.measurement.sentPixels(sent: pixels, timestamp: date)
            if let date = date {
                // TODO: This age is probably useless.
                let age = now.timeIntervalSince(timestamp)
                await measurement.measurement.age(age: age,
                                                  presentationTimestamp: timestamp.timeIntervalSince1970,
                                                  metricsTimestamp: date)
            }
        }
    }
}<|MERGE_RESOLUTION|>--- conflicted
+++ resolved
@@ -1,7 +1,6 @@
 import Foundation
 import AVFoundation
 import os
-import MoqLoc
 
 enum H264PublicationError: LocalizedError {
     case noCamera(SourceIDType)
@@ -14,18 +13,7 @@
     }
 }
 
-<<<<<<< HEAD
 class H264Publication: QPublishTrackHandlerObjC, QPublishTrackHandlerCallbacks, FrameListener {
-=======
-class RefPointer {
-    var ptr: UnsafeMutableRawBufferPointer?
-    deinit {
-        self.ptr?.deallocate()
-    }
-}
-
-class H264Publication: NSObject, AVCaptureDevicePublication, FrameListener {
->>>>>>> 2c05f058
     private static let logger = DecimusLogger(H264Publication.self)
 
     private let measurement: MeasurementRegistration<VideoPublicationMeasurement>?
@@ -39,13 +27,9 @@
     let codec: VideoCodecConfig?
     private var frameRate: Float64?
     private var startTime: Date?
-<<<<<<< HEAD
     private var currentGroupId: UInt64 = 0
     private var currentObjectId: UInt64 = 0
     private let profile: Profile
-=======
-    private let containerBacking = RefPointer()
->>>>>>> 2c05f058
 
     required init(profile: Profile,
                   config: VideoCodecConfig,
@@ -69,35 +53,24 @@
         self.reliable = reliable
         self.encoder = encoder
         self.device = device
-<<<<<<< HEAD
 
-        let onEncodedData: VTEncoder.EncodedCallback = { presentationTimestamp, captureTime, data, flag, userData in
+        let onEncodedData: VTEncoder.EncodedCallback = { presentationDate, data, flag, sequence, userData in
             guard let userData = userData else {
                 Self.logger.error("UserData unexpectedly was nil")
                 return
             }
             let publication = Unmanaged<H264Publication>.fromOpaque(userData).takeUnretainedValue()
 
-=======
-        var onEncodedData: VTEncoder.EncodedCallback = { [weak publishDelegate, measurement, namespace, weak containerBacking] presentationTimestamp, data, flag, sequence in
->>>>>>> 2c05f058
             // Encode age.
             let now = publication.measurement != nil && granularMetrics ? Date.now : nil
             if granularMetrics,
-<<<<<<< HEAD
                let measurement = publication.measurement {
-                let captureDate = Date(timeIntervalSinceReferenceDate: captureTime.seconds)
-                let age = now!.timeIntervalSince(captureDate)
-=======
-               let measurement = measurement {
-                let age = now!.timeIntervalSince(presentationTimestamp)
->>>>>>> 2c05f058
+                let age = now!.timeIntervalSince(presentationDate)
                 Task(priority: .utility) {
                     await measurement.measurement.encoded(age: age, timestamp: now!)
                 }
             }
 
-<<<<<<< HEAD
             if flag {
                 publication.currentGroupId += 1
                 publication.currentObjectId = 0
@@ -113,10 +86,15 @@
                                          ttl: nil)
 
             // Use extensions for LOC.
-            var timestamp = presentationTimestamp.seconds
-            let timestampData = Data(bytes: &timestamp, count: MemoryLayout<Double>.size)
+            var timestamp = UInt64(presentationDate.timeIntervalSince1970 * 1_000_000)
+            let timestampData = Data(bytes: &timestamp, count: MemoryLayout.size(ofValue: timestamp))
+            let timestampKey: NSNumber = 1
+            let sequenceKey: NSNumber = 2
+            var sequence = sequence
+            let sequenceData = Data(bytes: &sequence, count: MemoryLayout.size(ofValue: sequence))
             let extensions: [NSNumber: Data] = [
-                1: timestampData
+                timestampKey: timestampData,
+                sequenceKey: sequenceData
             ]
 
             // Publish.
@@ -134,55 +112,16 @@
             // Metrics.
             guard let measurement = publication.measurement else { return }
             let bytes = data.count
-=======
-            // Low overhead container.
-            let header = LowOverheadContainer.Header(timestamp: presentationTimestamp,
-                                                     sequenceNumber: sequence)
-            let data = Data(bytesNoCopy: .init(mutating: data.baseAddress!),
-                            count: data.count,
-                            deallocator: .none)
-            let container = LowOverheadContainer(header: header, payload: [data])
-            let requiredBytes = container.getRequiredBytes()
-            guard let containerBacking = containerBacking else { return }
-            if let workingMemory = containerBacking.ptr,
-               workingMemory.count < requiredBytes {
-                workingMemory.deallocate()
-                containerBacking.ptr = nil
-            }
-            if containerBacking.ptr == nil {
-                containerBacking.ptr = .allocate(byteCount: requiredBytes,
-                                                 alignment: MemoryLayout<UInt8>.alignment)
-            }
-            guard let workingMemory = containerBacking.ptr else {
-                Self.logger.error("Failed to allocate LOC memory")
-                return
-            }
-            do {
-                _ = try container.serialize(into: workingMemory)
-            } catch {
-                Self.logger.error("Failed to serialize LOC: \(error.localizedDescription)")
-            }
-
-            // Publish.
-            publishDelegate?.publishObject(namespace,
-                                           data: workingMemory.baseAddress!,
-                                           length: requiredBytes,
-                                           group: flag)
-
-            // Metrics.
-            guard let measurement = measurement else { return }
             let sent: Date? = granularMetrics ? Date.now : nil
-            let bytes = workingMemory.count
->>>>>>> 2c05f058
             Task(priority: .utility) {
                 let age: TimeInterval?
                 if let sent = sent {
-                    age = sent.timeIntervalSince(presentationTimestamp)
+                    age = sent.timeIntervalSince(presentationDate)
                 } else {
                     age = nil
                 }
                 await measurement.measurement.sentFrame(bytes: UInt64(bytes),
-                                                        timestamp: presentationTimestamp.timeIntervalSince1970,
+                                                        timestamp: presentationDate.timeIntervalSince1970,
                                                         age: age,
                                                         metricsTimestamp: sent)
             }
