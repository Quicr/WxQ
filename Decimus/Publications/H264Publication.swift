--- conflicted
+++ resolved
@@ -84,16 +84,10 @@
             guard let self = self else { return }
 
             let timestamp = Date.now
-<<<<<<< HEAD
-            Task(priority: .utility) {
-                await self.measurement.sentBytes(sent: UInt64(datalength), timestamp: timestamp)
-=======
-            let count = data.count
             if let measurement = measurement {
                 Task(priority: .utility) {
-                    await measurement.sentBytes(sent: UInt64(count), timestamp: timestamp)
+                    await measurement.sentBytes(sent: UInt64(datalength), timestamp: timestamp)
                 }
->>>>>>> 091498ac
             }
             self.publishObjectDelegate?.publishObject(self.namespace, data: data, length: datalength, group: flag)
         }
