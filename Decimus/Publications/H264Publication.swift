--- conflicted
+++ resolved
@@ -107,9 +107,13 @@
         }
         #endif
         self.device = device
-<<<<<<< HEAD
 
         let onEncodedData: H264Encoder.EncodedCallback = { [weak publishDelegate, measurement, namespace, lastPublish] data, datalength, flag in
+            // Publish.
+            publishDelegate?.publishObject(namespace, data: data, length: datalength, group: flag)
+
+            // Metrics.
+            guard let measurement = measurement else { return }
             let timestamp = Date.now
             let delay: Double?
             if let last = lastPublish.value {
@@ -124,32 +128,13 @@
                 }
                 await measurement.sentBytes(sent: UInt64(datalength), timestamp: timestamp)
                 await measurement.publishedFrame(timestamp: timestamp)
-=======
+            }
+        }
         self.encoder = try .init(config: config, verticalMirror: device.position == .front)
+        self.encoder.registerCallback(callback: onEncodedData)
         super.init()
 
-        self.encoder.registerCallback { [weak self] data, datalength, flag in
-            guard let self = self else { return }
-
-            let timestamp = Date.now
-            if let measurement = self.measurement {
-                Task(priority: .utility) {
-                    await measurement.sentBytes(sent: UInt64(datalength), timestamp: timestamp)
-                }
->>>>>>> ebc8a742
-            }
-            self.publishObjectDelegate?.publishObject(self.namespace, data: data, length: datalength, group: flag)
-        }
-
-<<<<<<< HEAD
-        log("Registered H264 publication for source \(sourceID)")
-    }
-
-    deinit {
-        log("deinit")
-=======
         Self.logger.info("Registered H264 publication for source \(sourceID)")
->>>>>>> ebc8a742
     }
 
     func prepare(_ sourceID: SourceIDType!, qualityProfile: String!, reliable: UnsafeMutablePointer<Bool>!) -> Int32 {
@@ -172,29 +157,32 @@
         let reason = CMGetAttachment(sampleBuffer,
                                      key: kCMSampleBufferAttachmentKey_DroppedFrameReason,
                                      attachmentModeOut: &mode)
-
-<<<<<<< HEAD
-        log(String(describing: reason))
+        Self.logger.warning("\(String(describing: reason))")
+        guard let measurement = self.measurement else { return }
         let now = Date.now
         Task(priority: .utility) {
-            await self.measurement.droppedFrame(timestamp: now)
-        }
-=======
-        Self.logger.warning("\(String(describing: reason))")
->>>>>>> ebc8a742
+            await measurement.droppedFrame(timestamp: now)
+        }
     }
 
     /// This callback fires when a video frame arrives.
     func captureOutput(_ output: AVCaptureOutput,
                        didOutput sampleBuffer: CMSampleBuffer,
                        from connection: AVCaptureConnection) {
-        // Report pixel metrics.
+        // Encode.
+        do {
+            try encoder.write(sample: sampleBuffer)
+        } catch {
+            Self.logger.error("Failed to encode frame: \(error.localizedDescription)")
+        }
+
+        // Metrics.
+        guard let measurement = self.measurement else { return }
         guard let buffer = sampleBuffer.imageBuffer else { return }
         let width = CVPixelBufferGetWidth(buffer)
         let height = CVPixelBufferGetHeight(buffer)
         let pixels: UInt64 = .init(width * height)
         let date = Date.now
-<<<<<<< HEAD
         let delay: Double?
         if let last = self.lastCapture {
             delay = date.timeIntervalSince(last) * 1000
@@ -208,19 +196,6 @@
             }
             await measurement.capturedFrame(timestamp: date)
             await measurement.sentPixels(sent: pixels, timestamp: date)
-=======
-        if let measurement = measurement {
-            Task(priority: .utility) {
-                await measurement.sentPixels(sent: pixels, timestamp: date)
-            }
->>>>>>> ebc8a742
-        }
-
-        // Encode.
-        do {
-            try encoder.write(sample: sampleBuffer)
-        } catch {
-            Self.logger.error("Failed to encode frame: \(error.localizedDescription)")
         }
     }
 }