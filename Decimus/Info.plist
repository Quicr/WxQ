--- conflicted
+++ resolved
@@ -15,11 +15,8 @@
 	</array>
 	<key>UIBackgroundModes</key>
 	<array>
-<<<<<<< HEAD
 		<string>push-to-talk</string>
-=======
 		<string>audio</string>
->>>>>>> 1629d84e
 	</array>
 </dict>
 </plist>