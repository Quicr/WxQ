--- conflicted
+++ resolved
@@ -12,115 +12,11 @@
 protocol Subscription: QSubscriptionDelegateObjC {
     var namespace: QuicrNamespace {get}
 
-<<<<<<< HEAD
-}
-
-private class VideoSubscriptionOutputDelegate: SubscriptionOutputDelegate {
-
-}
-
-private class AudioSubscriptionOutputDelegate: SubscriptionOutputDelegate {
-
-}
-
-class Subscription: QSubscriptionDelegateObjC {
-
-    private let namespace: QuicrNamespace
-    private var decoder: Decoder?
-    private unowned let participants: VideoParticipants
-    private unowned let player: FasterAVEngineAudioPlayer
-    private unowned let codecFactory: DecoderFactory
-    private let errorWriter: ErrorWriter
-
-    init(namespace: QuicrNamespace,
-         codecFactory: DecoderFactory,
-         participants: VideoParticipants,
-         player: FasterAVEngineAudioPlayer,
-         errorWriter: ErrorWriter) {
-        self.namespace = namespace
-        self.codecFactory = codecFactory
-        self.participants = participants
-        self.player = player
-        self.errorWriter = errorWriter
-    }
-
-    deinit {
-        do {
-            try participants.removeParticipant(identifier: namespace)
-        } catch {
-            player.removePlayer(identifier: namespace)
-        }
-    }
-
-    func prepare(_ sourceID: SourceIDType!, label: String!, qualityProfile: String!) -> Int32 {
-        let config = CodecFactory.makeCodecConfig(from: qualityProfile)
-
-        do {
-            switch config.codec {
-            case .h264:
-                let sampleDecoder = try codecFactory.create(config: config) { [weak self] in
-                    self?.showDecodedImage(decoded: $0, timestamp: $1, orientation: $2, verticalMirror: $3)
-                }
-                decoder = sampleDecoder
-            default:
-                return SubscriptionError.FailedDecoderCreation.rawValue
-            }
-
-            log("Subscribed to \(String(describing: config.codec)) stream for source \(sourceID!)")
-        } catch {
-            log("Failed to create decoder: \(error)")
-            return SubscriptionError.FailedDecoderCreation.rawValue
-        }
-
-        return SubscriptionError.None.rawValue
-    }
-
-    func update(_ sourceId: String!, label: String!, qualityProfile: String!) -> Int32 {
-        return SubscriptionError.NoDecoder.rawValue
-    }
-
-    func subscribedObject(_ data: Data!) -> Int32 {
-        guard let decoder = decoder else {
-            log("No decoder for Subscription. Did you forget to prepare?")
-            return SubscriptionError.NoDecoder.rawValue
-        }
-
-        data.withUnsafeBytes {
-            do {
-                try decoder.write(data: $0, timestamp: 0)
-            } catch {
-                // TODO: Subscription error for failed decode.
-                let message = "Failed to decoder: \(error.localizedDescription)"
-                errorWriter.writeError(message)
-                log(message)
-            }
-        }
-        return SubscriptionError.None.rawValue
-    }
-
-    private func showDecodedImage(decoded: CIImage,
-                                  timestamp: CMTimeValue,
-                                  orientation: AVCaptureVideoOrientation?,
-                                  verticalMirror: Bool) {
-        let participant = participants.getOrMake(identifier: namespace)
-
-        // TODO: Why can't we use CIImage directly here?
-        let image: CGImage = CIContext().createCGImage(decoded, from: decoded.extent)!
-        let imageOrientation = orientation?.toImageOrientation(verticalMirror) ?? .up
-        participant.decodedImage = .init(decorative: image, scale: 1.0, orientation: imageOrientation)
-        participant.lastUpdated = .now()
-    }
-
-    private func log(_ message: String) {
-        print("[Subscription] (\(namespace)) \(message)")
-    }
-=======
     func prepare(_ sourceID: SourceIDType!, label: String!, qualityProfile: String!) -> Int32
     func update(_ sourceId: String!, label: String!, qualityProfile: String!) -> Int32
     func subscribedObject(_ data: Data!, groupId: UInt32, objectId: UInt16) -> Int32
 
     func log(_ message: String)
->>>>>>> dbb53b5b
 }
 
 extension Subscription {
