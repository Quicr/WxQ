--- conflicted
+++ resolved
@@ -20,12 +20,7 @@
          reliability: MediaReliability) {
         self.publishDelegate = publishDelegate
         self.metricsSubmitter = metricsSubmitter
-<<<<<<< HEAD
-        self.capture = captureManager
-        self.factory = .init(opusWindowSize: opusWindowSize)
-=======
         self.factory = .init(capture: captureManager, opusWindowSize: opusWindowSize, reliability: reliability)
->>>>>>> c34b1c50
         self.errorWriter = errorWriter
     }
     
