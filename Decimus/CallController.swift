import CoreMedia
import AVFoundation

enum CallError: Error {
    case failedToConnect(Int32)
}

class MutableWrapper<T> {
    var value: T
    init(value: T) {
        self.value = value
    }
}

class CallController: QControllerGWObjC<PublisherDelegate, SubscriberDelegate> {
    let notifier: NotificationCenter = .default
<<<<<<< HEAD
    private let engine: AVAudioEngine
    private var blocks: MutableWrapper<[AVAudioSinkNodeReceiverBlock]> = .init(value: [])
=======
    
    func log(_ message: String) {
        print("[\(String(describing: type(of: self)))] \(message)")
    }
>>>>>>> 7f11c62e

    init(errorWriter: ErrorWriter,
         metricsSubmitter: MetricsSubmitter,
         captureManager: CaptureManager,
         config: SubscriptionConfig) {
        do {
            try AVAudioSession.configureForDecimus()
        } catch {
            errorWriter.writeError("Failed to set configure AVAudioSession: \(error.localizedDescription)")
        }
        engine = .init()
        if engine.outputNode.isVoiceProcessingEnabled != config.voiceProcessing {
            do {
                try engine.outputNode.setVoiceProcessingEnabled(config.voiceProcessing)
            } catch {
                errorWriter.writeError("Failed to set voice processing: \(error.localizedDescription)")
            }
        }
        assert(engine.outputNode.isVoiceProcessingEnabled == engine.inputNode.isVoiceProcessingEnabled)

        // If voice processing is on, we want to override the format to something usable.
        let desiredFormat: AVAudioFormat?
        var desiredSampleRate = AVAudioSession.sharedInstance().sampleRate
        if desiredSampleRate != .opus48khz &&
            desiredSampleRate != .opus24khz &&
            desiredSampleRate != .opus16khz &&
            desiredSampleRate != .opus12khz &&
            desiredSampleRate != .opus8khz {
            desiredSampleRate = .opus48khz
        }
        if engine.outputNode.isVoiceProcessingEnabled {
            desiredFormat = .init(commonFormat: engine.inputNode.outputFormat(forBus: 0).commonFormat,
                                  sampleRate: desiredSampleRate,
                                  channels: 1,
                                  interleaved: true)!
        } else {
            desiredFormat = nil
        }

        // Capture microphone audio.
        let sink: AVAudioSinkNode = .init { [blocks] timestamp, frames, data in
            var success = true
            for block in blocks.value {
                success = success && block(timestamp, frames, data) == .zero
            }
            return success ? .zero : 1
        }
        engine.attach(sink)
        engine.connect(engine.inputNode, to: sink, format: desiredFormat)

        super.init()
        self.subscriberDelegate = SubscriberDelegate(errorWriter: errorWriter,
                                                     submitter: metricsSubmitter,
                                                     config: config,
                                                     engine: engine)
        self.publisherDelegate = PublisherDelegate(publishDelegate: self,
                                                   metricsSubmitter: metricsSubmitter,
                                                   captureManager: captureManager,
                                                   errorWriter: errorWriter,
                                                   opusWindowSize: config.opusWindowSize,
                                                   reliability: config.mediaReliability,
                                                   blocks: blocks,
                                                   format: desiredFormat ?? engine.inputNode.outputFormat(forBus: 0))
    }
    deinit {
        log("deinit")
    }

    func connect(config: CallConfig) async throws {
        let error = super.connect(config.address, port: config.port, protocol: config.connectionProtocol.rawValue)
        guard error == .zero else {
            throw CallError.failedToConnect(error)
        }

        let manifest = try await ManifestController.shared.getManifest(confId: config.conferenceID, email: config.email)
        super.updateManifest(manifest)
        assert(!engine.isRunning)
        try engine.start()
    }

    func disconnect() throws {
        engine.stop()
        super.close()
    }
}<|MERGE_RESOLUTION|>--- conflicted
+++ resolved
@@ -14,15 +14,12 @@
 
 class CallController: QControllerGWObjC<PublisherDelegate, SubscriberDelegate> {
     let notifier: NotificationCenter = .default
-<<<<<<< HEAD
     private let engine: AVAudioEngine
     private var blocks: MutableWrapper<[AVAudioSinkNodeReceiverBlock]> = .init(value: [])
-=======
     
     func log(_ message: String) {
         print("[\(String(describing: type(of: self)))] \(message)")
     }
->>>>>>> 7f11c62e
 
     init(errorWriter: ErrorWriter,
          metricsSubmitter: MetricsSubmitter,
@@ -87,6 +84,7 @@
                                                    blocks: blocks,
                                                    format: desiredFormat ?? engine.inputNode.outputFormat(forBus: 0))
     }
+
     deinit {
         log("deinit")
     }
