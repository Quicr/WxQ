--- conflicted
+++ resolved
@@ -11,19 +11,13 @@
     init(errorWriter: ErrorWriter,
          metricsSubmitter: MetricsSubmitter,
          captureManager: CaptureManager,
-<<<<<<< HEAD
+         config: SubscriptionConfig,
          engine: AVAudioEngine) {
         super.init()
         self.subscriberDelegate = SubscriberDelegate(errorWriter: errorWriter,
                                                      submitter: metricsSubmitter,
+                                                     config: config,
                                                      engine: engine)
-=======
-         config: SubscriptionConfig) {
-        super.init()
-        self.subscriberDelegate = SubscriberDelegate(errorWriter: errorWriter,
-                                                     submitter: metricsSubmitter,
-                                                     config: config)
->>>>>>> 41cad8c1
         self.publisherDelegate = PublisherDelegate(publishDelegate: self,
                                                    metricsSubmitter: metricsSubmitter,
                                                    captureManager: captureManager,
