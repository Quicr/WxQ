--- conflicted
+++ resolved
@@ -29,13 +29,8 @@
     private var dequeueTask: Task<(), Never>?
     private var dequeueBehaviour: VideoDequeuer?
     private let jitterBufferConfig: VideoJitterBuffer.Config
-<<<<<<< HEAD
-    private var orientation: Double?
-    private var verticalMirror: Bool?
-=======
-    private(set) var orientation: AVCaptureVideoOrientation?
+    private(set) var orientation: Double?
     private(set) var verticalMirror: Bool?
->>>>>>> 03d5eeab
     private var currentFormat: CMFormatDescription?
     private var startTimeSet = false
     private let metricsSubmitter: MetricsSubmitter?
