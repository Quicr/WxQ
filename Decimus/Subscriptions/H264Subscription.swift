--- conflicted
+++ resolved
@@ -175,17 +175,12 @@
             if let lastObject = lastObject {
                 object = String(lastObject)
             }
-<<<<<<< HEAD
-            Self.logger.warning("[\(dequeuedFrame.groupId)] (\(dequeuedFrame.objectId)) Ignoring blocked object. Had: [\(group)] (\(object))")
+            // Self.logger.warning("[\(dequeuedFrame.groupId)] (\(dequeuedFrame.objectId)) Ignoring blocked object. Had: [\(group)] (\(object))")
 
             // If we've thrown away a frame, we should flush to the next group.
             let targetGroup = dequeuedFrame.groupId + 1
             self.jitterBuffer.flushTo(targetGroup: targetGroup)
             return
-=======
-//            Self.logger.debug("[\(groupId)] (\(objectId)) Ignoring blocked object. Had: [\(group)] (\(object))")
-            return SubscriptionError.None.rawValue
->>>>>>> e03bac9f
         }
 
         lastGroup = dequeuedFrame.groupId
