--- conflicted
+++ resolved
@@ -62,10 +62,10 @@
     private let jitterBufferConfig: VideoJitterBuffer.Config
     private var currentLayerJitterFramesCount: UInt64?
     private let config: VideoCodecConfig
-<<<<<<< HEAD
     private var orientation: AVCaptureVideoOrientation?
     private var verticalMirror: Bool = false
     private var currentFormat: CMFormatDescription?
+    private var currentJitterFramesCount: UInt64?
 
     private lazy var seiCallback: H264Utilities.SEICallback = { [weak self] data in
         guard let self = self else { return }
@@ -80,9 +80,6 @@
             Self.logger.info("Unhandled SEI App type: \(seiType)")
         }
     }
-=======
-    private var currentJitterFramesCount: UInt64
->>>>>>> e684f9ee
 
     init(namespace: QuicrNamespace,
          config: VideoCodecConfig,
@@ -104,18 +101,19 @@
         self.reliable = reliable
         self.granularMetrics = granularMetrics
         self.jitterBufferConfig = jitterBufferConfig
-<<<<<<< HEAD
+
         if jitterBufferConfig.mode == .layer {
-            self.currentLayerJitterFramesCount = UInt64(ceil(jitterBufferConfig.minDepth * Float64(config.fps)))
+            self.currentLayerJitterFramesCount = UInt64(round(jitterBufferConfig.minDepth * Float64(config.fps)))
         } else {
             // Create the decoder.
             self.decoder = .init(config: config) { [weak self] sample in
                 guard let self = self else { return }
-                self.onDecodedFrame(sample: sample, orientation: self.orientation, verticalMirror: self.verticalMirror)
-            }
-=======
-        self.currentJitterFramesCount = UInt64(round(jitterBufferConfig.minDepth * Float64(config.fps)))
->>>>>>> e684f9ee
+                do {
+                    try self.enqueueSample(sample: sample, orientation: self.orientation, verticalMirror: self.verticalMirror)
+                } catch {
+                    Self.logger.error("Failed to enqueue decoded sample: \(error)")
+                }
+            }
 
             // We have what we need to configure the PID dequeuer if using.
             let duration = 1 / Double(config.fps)
@@ -127,7 +125,6 @@
                                                     kd: 0.001)
             }
 
-<<<<<<< HEAD
             // Create the video jitter buffer.
             if jitterBufferConfig.mode != .none {
                 self.jitterBuffer = .init(namespace: namespace,
@@ -137,18 +134,6 @@
                                           minDepth: jitterBufferConfig.minDepth)
             }
         }
-=======
-        // Create the H264 decoder.
-        self.decoder = .init(config: config, callback: { [weak self] sample, orientation, mirror in
-            do {
-                try self?.enqueueModifiedSamples(samples: sample,
-                                                 orientation: orientation,
-                                                 verticalMirror: mirror)
-            } catch {
-                Self.logger.error("Failed to enqueue sample: \(error)")
-            }
-        })
->>>>>>> e684f9ee
 
         Self.logger.info("Subscribed to H264 stream")
     }
@@ -256,18 +241,11 @@
                               lastObject: lastObject) else {
             // If we've thrown away a frame, we should flush to the next group.
             let targetGroup = frame.groupId + 1
-<<<<<<< HEAD
             if let jitterBuffer = self.jitterBuffer {
                 jitterBuffer.flushTo(targetGroup: targetGroup)
             } else if self.jitterBufferConfig.mode == .layer {
                 flushDisplayLayer()
             }
-=======
-            self.jitterBuffer?.flushTo(targetGroup: targetGroup)
-
-            flushDisplayLayer()
-
->>>>>>> e684f9ee
             return
         }
 
@@ -291,53 +269,27 @@
         // Decode.
         var data = frame.data
         do {
-<<<<<<< HEAD
             let depacketized = try H264Utilities.depacketize(&data, timeInfo: timeInfo, format: &self.currentFormat, sei: self.seiCallback)
             if self.jitterBufferConfig.mode == .layer {
-                // Write to the layer for decoding.
-                DispatchQueue.main.async {
-                    let participant = self.participants.getOrMake(identifier: self.namespace)
-                    for sample in depacketized {
-                        do {
-                            try participant.view.enqueue(sample, transform: self.orientation?.toTransform(self.verticalMirror))
-                        } catch {
-                            Self.logger.error("Could not enqueue encoded sample: \(error)")
-                        }
-                    }
+                for sample in depacketized {
+                    try self.enqueueSample(sample: sample, orientation: self.orientation, verticalMirror: self.verticalMirror)
                 }
             } else {
                 for sample in depacketized {
                     // Write to decoder.
                     try decoder!.write(sample)
                 }
-=======
-            try frame.data.withUnsafeBytes {
-                try decoder!.write(data: $0, timestamp: currentJitterFramesCount)
->>>>>>> e684f9ee
             }
         } catch {
             Self.logger.error("Failed to write to decoder: \(error.localizedDescription)")
         }
-<<<<<<< HEAD
-        if let count = self.currentLayerJitterFramesCount {
-            self.currentLayerJitterFramesCount = count + 1
-        }
-    }
-
-    private func onDecodedFrame(sample: CMSampleBuffer,
-                                orientation: AVCaptureVideoOrientation?,
-                                verticalMirror: Bool) {
-        assert(self.jitterBufferConfig.mode != .layer)
-=======
-
-        currentJitterFramesCount += 1
-    }
-
-    private func enqueueModifiedSamples(samples: CMSampleBuffer,
-                                        orientation: AVCaptureVideoOrientation?,
-                                        verticalMirror: Bool) throws {
->>>>>>> e684f9ee
-        if let measurement = self.measurement {
+    }
+
+    private func enqueueSample(sample: CMSampleBuffer,
+                               orientation: AVCaptureVideoOrientation?,
+                               verticalMirror: Bool) throws {
+        if let measurement = self.measurement,
+           self.jitterBufferConfig.mode != .layer {
             let now: Date? = self.granularMetrics ? .now : nil
             let delta: Double?
             if self.granularMetrics {
@@ -358,61 +310,39 @@
             }
         }
 
-<<<<<<< HEAD
-        // FIXME: Driving from proper timestamps probably preferable.
-        if sample.sampleAttachments.count > 0 {
-            sample.sampleAttachments[0][.displayImmediately] = true
-        }
-        var attachments = sample.sampleAttachments
-        attachments[0][.displayImmediately] = true
-=======
-        // Deep copy the sample.
-        let copied = malloc(samples.dataBuffer!.dataLength)
-        try samples.dataBuffer!.withUnsafeMutableBytes {
-            _ = memcpy(copied, $0.baseAddress, $0.count)
-        }
-        let blockBuffer = try CMBlockBuffer(buffer: .init(start: copied,
-                                                          count: samples.dataBuffer!.dataLength)) { ptr, _ in
-            free(ptr)
-        }
-        let copiedSample = try! CMSampleBuffer(dataBuffer: blockBuffer,
-                                               formatDescription: samples.formatDescription,
-                                               numSamples: samples.numSamples,
-                                               sampleTimings: samples.sampleTimingInfos(),
-                                               sampleSizes: samples.sampleSizes())
->>>>>>> e684f9ee
-
-        // Enqueue the copied sample on the main thread.
+        let sampleToEnqueue: CMSampleBuffer
+        if self.jitterBufferConfig.mode == .layer {
+            // Deep copy the sample.
+            let copied = malloc(sample.dataBuffer!.dataLength)
+            try sample.dataBuffer!.withUnsafeMutableBytes {
+                _ = memcpy(copied, $0.baseAddress, $0.count)
+            }
+            let blockBuffer = try CMBlockBuffer(buffer: .init(start: copied,
+                                                              count: sample.dataBuffer!.dataLength)) { ptr, _ in
+                free(ptr)
+            }
+            sampleToEnqueue = try! CMSampleBuffer(dataBuffer: blockBuffer,
+                                                  formatDescription: sample.formatDescription,
+                                                  numSamples: sample.numSamples,
+                                                  sampleTimings: sample.sampleTimingInfos(),
+                                                  sampleSizes: sample.sampleSizes())
+        } else {
+            // FIXME: Driving from proper timestamps probably preferable.
+            if sample.sampleAttachments.count > 0 {
+                sample.sampleAttachments[0][.displayImmediately] = true
+            }
+            sampleToEnqueue = sample
+        }
+
+        // Enqueue the sample on the main thread.
         DispatchQueue.main.async {
             let participant = self.participants.getOrMake(identifier: self.namespace)
             do {
-<<<<<<< HEAD
-                try participant.view.enqueue(sample, transform: orientation?.toTransform(verticalMirror))
+                try participant.view.enqueue(sampleToEnqueue, transform: orientation?.toTransform(verticalMirror))
             } catch {
-                Self.logger.error("Could not enqueue decoded sample: \(error)")
-            }
-        }
-    }
-
-    private func flushDisplayLayer() {
-        DispatchQueue.main.async {
-            let participant = self.participants.getOrMake(identifier: self.namespace)
-            do {
-                try participant.view.flush()
-            } catch {
-                Self.logger.error("Could not flush layer: \(error)")
-            }
-            if self.currentLayerJitterFramesCount != nil {
-                self.currentLayerJitterFramesCount = UInt64(ceil(self.jitterBufferConfig.minDepth * Float64(self.config.fps)))
-            }
-            Self.logger.debug("Flushing display layer")
-=======
-                try participant.view.enqueue(copiedSample, transform: orientation?.toTransform(verticalMirror))
-            } catch {
-                Self.logger.error("Could not enqueue decoded sample: \(error)")
+                Self.logger.error("Could not enqueue sample: \(error)")
             }
             participant.lastUpdated = .now()
->>>>>>> e684f9ee
         }
     }
 
