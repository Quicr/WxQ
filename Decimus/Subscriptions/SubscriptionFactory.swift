--- conflicted
+++ resolved
@@ -46,13 +46,10 @@
     var quicCwinMinimumKiB: UInt64
     var quicWifiShadowRttUs: TimeInterval
     var videoJitterBuffer: VideoJitterBuffer.Config
-<<<<<<< HEAD
     var hevcOverride: Bool
-=======
     var isSingleOrderedSub: Bool
     var isSingleOrderedPub: Bool
 
->>>>>>> 9dee2136
     init() {
         jitterMaxTime = 0.5
         jitterDepthTime = 0.2
@@ -62,12 +59,9 @@
         quicCwinMinimumKiB = 128
         quicWifiShadowRttUs = 0.150
         videoJitterBuffer = .init()
-<<<<<<< HEAD
         hevcOverride = false
-=======
         isSingleOrderedSub = true
         isSingleOrderedPub = false
->>>>>>> 9dee2136
     }
 }
 
