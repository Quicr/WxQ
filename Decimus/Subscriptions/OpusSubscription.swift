import AVFAudio
import CoreAudio

// swiftlint:disable identifier_name
enum OpusSubscriptionError: Error {
    case FailedDecoderCreation
}
// swiftlint:enable identifier_name

actor OpusSubscriptionMeasurement: Measurement {
    var name: String = "OpusSubscription"
    var fields: [Date?: [String: AnyObject]] = [:]
    var tags: [String: String] = [:]

    private var frames: UInt64 = 0
    private var bytes: UInt64 = 0
    private var missing: UInt64 = 0

    init(namespace: QuicrNamespace, submitter: MetricsSubmitter) {
        tags["namespace"] = namespace
        Task {
            await submitter.register(measurement: self)
        }
    }

    func receivedFrames(received: AVAudioFrameCount, timestamp: Date?) {
        self.frames += UInt64(received)
        record(field: "receivedFrames", value: self.frames as AnyObject, timestamp: timestamp)
    }

    func receivedBytes(received: UInt, timestamp: Date?) {
        self.bytes += UInt64(received)
        record(field: "receivedBytes", value: self.bytes as AnyObject, timestamp: timestamp)
    }

    func missingSeq(missingCount: UInt64, timestamp: Date?) {
        self.missing += missingCount
        record(field: "missingSeqs", value: self.missing as AnyObject, timestamp: timestamp)
    }
}

class OpusSubscription: Subscription {
    struct Metrics {
        var framesEnqueued = 0
        var framesEnqueuedFail = 0
    }

    let namespace: String
    private var decoder: LibOpusDecoder

    private unowned let player: FasterAVEngineAudioPlayer
    private var asbd: UnsafeMutablePointer<AudioStreamBasicDescription> = .allocate(capacity: 1)
    private var metrics: Metrics = .init()
    private var node: AVAudioSourceNode?
    private let errorWriter: ErrorWriter
    private var jitterBuffer: QJitterBuffer
    private var seq: UInt32 = 0
    private let measurement: OpusSubscriptionMeasurement

    init(namespace: QuicrNamespace,
         player: FasterAVEngineAudioPlayer,
         config: AudioCodecConfig,
         submitter: MetricsSubmitter,
         errorWriter: ErrorWriter) throws {
        self.namespace = namespace
        self.player = player
        self.errorWriter = errorWriter
        self.measurement = .init(namespace: namespace, submitter: submitter)

        do {
            self.decoder = try OpusSubscription.createOpusDecoder(config: config, player: player)
        } catch {
            throw OpusSubscriptionError.FailedDecoderCreation
        }

        // Create the jitter buffer.
        self.asbd = .init(mutating: decoder.decodedFormat.streamDescription)
        self.jitterBuffer = QJitterBuffer(elementSize: Int(asbd.pointee.mBytesPerPacket),
                                          packetElements: 480,
                                          clockRate: UInt(asbd.pointee.mSampleRate),
                                          maxLengthMs: 500,
                                          minLengthMs: 20)

        // Create the player node.
        self.node = .init(format: decoder.decodedFormat, renderBlock: renderBlock)
        try self.player.addPlayer(identifier: namespace, node: node!)

        log("Subscribed to OPUS stream")
    }

    deinit {
        // Remove the audio playout.
        player.removePlayer(identifier: namespace)

        // Reset the node.
        node?.reset()

        // Report metrics.
        log("They had \(metrics.framesEnqueuedFail) copy fails")
    }

    func prepare(_ sourceID: SourceIDType!, label: String!, qualityProfile: String!) -> Int32 {
        return SubscriptionError.None.rawValue
    }

    private lazy var renderBlock: AVAudioSourceNodeRenderBlock = { [jitterBuffer, asbd] silence, _, numFrames, data in
        // Fill the buffers as best we can.
        guard data.pointee.mNumberBuffers == 1 else {
            // Unexpected.
            let buffers: UnsafeMutableAudioBufferListPointer = .init(data)
            print("Got multiple buffers?")
            for buffer in buffers {
                print("Got buffer of size: \(buffer.mDataByteSize), channels: \(buffer.mNumberChannels)")
            }
            return 1
        }

        guard data.pointee.mBuffers.mNumberChannels == asbd.pointee.mChannelsPerFrame else {
            print("Unexpected render block channels. Got \(data.pointee.mBuffers.mNumberChannels). Expected \(asbd.pointee.mChannelsPerFrame)")
            return 1
        }

        let buffer: AudioBuffer = data.pointee.mBuffers
        assert(buffer.mDataByteSize == numFrames * asbd.pointee.mBytesPerFrame)
        let copiedFrames = jitterBuffer.dequeue(buffer.mData,
                                                destinationLength: Int(buffer.mDataByteSize),
                                                elements: Int(numFrames))
        guard copiedFrames == numFrames else {
            // Ensure any incomplete data is pure silence.
            let buffers: UnsafeMutableAudioBufferListPointer = .init(data)
            for buffer in buffers {
                guard let dataPointer = buffer.mData else {
                    break
                }
                let bytesPerFrame = Int(asbd.pointee.mBytesPerFrame)
                let discontinuityStartOffset = copiedFrames * bytesPerFrame
                let numberOfSilenceBytes = (Int(numFrames) - copiedFrames) * bytesPerFrame
                guard discontinuityStartOffset + numberOfSilenceBytes == buffer.mDataByteSize else {
                    print("[FasterAVEngineAudioPlayer] Invalid buffers when calculating silence")
                    break
                }
                memset(dataPointer + discontinuityStartOffset, 0, Int(numberOfSilenceBytes))
                let thisBufferSilence = numberOfSilenceBytes == buffer.mDataByteSize
                let silenceSoFar = silence.pointee.boolValue
                silence.pointee = .init(thisBufferSilence && silenceSoFar)
            }
            return .zero
        }
        return .zero
    }

    private let plcCallback: PacketCallback = { packets, count in
        for index in 0..<count {
            // Make PLC packets.
<<<<<<< HEAD
            // TODO: Ask the opus deco5der to generate real PLC data.
            let packetPtr = packets!.advanced(by: index)
            print("[AudioSubscription] Requested PLC for: \(packetPtr.pointee.sequence_number)")
            memset(packetPtr.pointee.data, 0, packetPtr.pointee.length)
=======
            // TODO: Ask the opus decoder to generate real PLC data.
            // TODO: Figure out how to best pass in frame lengths and sizes.

            var packet = packets!.advanced(by: index)
            print("[OpusSubscription] Requested PLC for: \(packet.pointee.sequence_number)")

            let length = packet.pointee.length
            packet.pointee.data = malloc(length)
            memset(packet.pointee.data, 0, length)
        }
    }

    private let freeCallback: PacketCallback = { packets, count in
        for index in 0..<count {
            free(.init(mutating: packets!.advanced(by: index).pointee.data))
>>>>>>> cad050dd
        }
    }

    private static func createOpusDecoder(config: CodecConfig,
                                          player: FasterAVEngineAudioPlayer) throws -> LibOpusDecoder {
        guard config.codec == .opus else {
            fatalError("Codec mismatch")
        }

        do {
            // First, try and decode directly into the output's input format.
            return try .init(format: player.inputFormat)
        } catch {
            // That may not be supported, so decode into standard output instead.
            let format: AVAudioFormat.OpusPCMFormat
            switch player.inputFormat.commonFormat {
            case .pcmFormatInt16:
                format = .int16
            case .pcmFormatFloat32:
                format = .float32
            default:
                fatalError()
            }
            return try .init(format: .init(opusPCMFormat: format,
                                           sampleRate: 48000,
                                           channels: player.inputFormat.channelCount)!)
        }
    }

    func update(_ sourceId: String!, label: String!, qualityProfile: String!) -> Int32 {
        return SubscriptionError.NoDecoder.rawValue
    }

    func subscribedObject(_ data: Data!, groupId: UInt32, objectId: UInt16) -> Int32 {
        // Metrics.
        let date = Date.now

        // TODO: Handle sequence rollover.
        if groupId > self.seq {
            let missing = groupId - self.seq - 1
            let currentSeq = self.seq
            Task(priority: .utility) {
                await measurement.receivedBytes(received: UInt(data.count), timestamp: date)
                if missing > 0 {
                    log("LOSS! \(missing) packets. Had: \(currentSeq), got: \(groupId)")
                    await measurement.missingSeq(missingCount: UInt64(missing), timestamp: date)
                }
            }
            self.seq = groupId
        }

        var decoded: AVAudioPCMBuffer?
        let result: SubscriptionError = data.withUnsafeBytes {
            do {
                decoded = try decoder.write(data: $0)
                return SubscriptionError.None
            } catch {
                let message = "Failed to write to decoder: \(error.localizedDescription)"
                log(message)
                errorWriter.writeError(message)
                return SubscriptionError.NoDecoder
            }
        }
        guard result == .None else { return result.rawValue }
        do {
            try queueDecodedAudio(buffer: decoded!, timestamp: date, sequence: groupId)
        } catch {
            errorWriter.writeError("Failed to enqueue decoded audio for playout: \(error.localizedDescription)")
        }
        return SubscriptionError.None.rawValue
    }

    private func queueDecodedAudio(buffer: AVAudioPCMBuffer, timestamp: Date, sequence: UInt32) throws {
        // Ensure this buffer looks valid.
        let list = buffer.audioBufferList
        guard list.pointee.mNumberBuffers == 1 else {
            throw "Unexpected number of buffers"
        }

        Task(priority: .utility) {
            await measurement.receivedFrames(received: buffer.frameLength, timestamp: timestamp)
        }

        // Get audio data as packet list.
        let audioBuffer = list.pointee.mBuffers
        guard let data = audioBuffer.mData else {
            log("AudioBuffer data was nil")
            return
        }

        var packet: Packet = .init(sequence_number: UInt(sequence),
                                   data: data,
                                   length: Int(audioBuffer.mDataByteSize),
                                   elements: Int(buffer.frameLength))

        // Copy in.
<<<<<<< HEAD
        let copied = JitterEnqueue(self.jitterBuffer, &packet, 1, self.plcCallback, nil)
=======
        let copied = jitterBuffer.enqueue(packet,
                                          concealmentCallback: self.plcCallback,
                                          freeCallback: self.freeCallback)
>>>>>>> cad050dd
        self.metrics.framesEnqueued += copied
        guard copied >= buffer.frameLength else {
            assert(copied % Int(buffer.frameLength) == 0)
            errorWriter.writeError("Only managed to enqueue: \(copied)/\(buffer.frameLength)")
            log("Only managed to enqueue: \(copied)/\(buffer.frameLength)")
            let missing = Int(buffer.frameLength) - copied
            self.metrics.framesEnqueuedFail += missing
            return
        }
    }
}<|MERGE_RESOLUTION|>--- conflicted
+++ resolved
@@ -152,28 +152,10 @@
     private let plcCallback: PacketCallback = { packets, count in
         for index in 0..<count {
             // Make PLC packets.
-<<<<<<< HEAD
-            // TODO: Ask the opus deco5der to generate real PLC data.
+            // TODO: Ask the opus decoder to generate real PLC data.
             let packetPtr = packets!.advanced(by: index)
             print("[AudioSubscription] Requested PLC for: \(packetPtr.pointee.sequence_number)")
             memset(packetPtr.pointee.data, 0, packetPtr.pointee.length)
-=======
-            // TODO: Ask the opus decoder to generate real PLC data.
-            // TODO: Figure out how to best pass in frame lengths and sizes.
-
-            var packet = packets!.advanced(by: index)
-            print("[OpusSubscription] Requested PLC for: \(packet.pointee.sequence_number)")
-
-            let length = packet.pointee.length
-            packet.pointee.data = malloc(length)
-            memset(packet.pointee.data, 0, length)
-        }
-    }
-
-    private let freeCallback: PacketCallback = { packets, count in
-        for index in 0..<count {
-            free(.init(mutating: packets!.advanced(by: index).pointee.data))
->>>>>>> cad050dd
         }
     }
 
@@ -270,13 +252,7 @@
                                    elements: Int(buffer.frameLength))
 
         // Copy in.
-<<<<<<< HEAD
         let copied = JitterEnqueue(self.jitterBuffer, &packet, 1, self.plcCallback, nil)
-=======
-        let copied = jitterBuffer.enqueue(packet,
-                                          concealmentCallback: self.plcCallback,
-                                          freeCallback: self.freeCallback)
->>>>>>> cad050dd
         self.metrics.framesEnqueued += copied
         guard copied >= buffer.frameLength else {
             assert(copied % Int(buffer.frameLength) == 0)
