import AVFoundation

enum SimulreceiveMode: Codable, CaseIterable, Identifiable {
    case none
    case visualizeOnly
    case enable
    var id: Self { self }
}

struct AvailableImage {
    let image: CMSampleBuffer
    let fps: UInt
    let discontinous: Bool
}

class VideoSubscription: QSubscriptionDelegateObjC {
    private static let logger = DecimusLogger(VideoSubscription.self)

    private let sourceId: SourceIDType
    private let participants: VideoParticipants
    private let submitter: MetricsSubmitter?
    private let videoBehaviour: VideoBehaviour
    private let reliable: Bool
    private let granularMetrics: Bool
    private let jitterBufferConfig: VideoJitterBuffer.Config
    private var videoHandlers: [QuicrNamespace: VideoHandler] = [:]
    private var renderTask: Task<(), Never>?
    private let simulreceive: SimulreceiveMode
    private var lastTime: CMTime?
    private var qualityMisses = 0
    private var last: VideoHandler?
    private var lastImage: AvailableImage?
    private let qualityMissThreshold: Int
    private var cleanupTask: Task<(), Never>?
    private var lastUpdateTimes: [QuicrNamespace: Date] = [:]
    private var handlerLock = NSLock()
    private let profiles: [QuicrNamespace: VideoCodecConfig]
    private let cleanupTimer: TimeInterval = 1.5
    private var timestampTimeDiff: TimeInterval?
    private var pauseMissCounts: [VideoHandler: Int] = [:]
    private let pauseMissThreshold: Int
    private weak var callController: CallController?
    private let pauseResume: Bool
    private var lastSimulreceiveLabel: String?
    private var lastHighlight: QuicrNamespace?
    private var lastDiscontinous = false

    init(sourceId: SourceIDType,
         profileSet: QClientProfileSet,
         participants: VideoParticipants,
         metricsSubmitter: MetricsSubmitter?,
         videoBehaviour: VideoBehaviour,
         reliable: Bool,
         granularMetrics: Bool,
         jitterBufferConfig: VideoJitterBuffer.Config,
         simulreceive: SimulreceiveMode,
         qualityMissThreshold: Int,
         pauseMissThreshold: Int,
         controller: CallController?,
         pauseResume: Bool) throws {
        if simulreceive != .none && jitterBufferConfig.mode == .layer {
            throw "Simulreceive and layer are not compatible"
        }

        self.sourceId = sourceId
        self.participants = participants
        self.submitter = metricsSubmitter
        self.videoBehaviour = videoBehaviour
        self.reliable = reliable
        self.granularMetrics = granularMetrics
        self.jitterBufferConfig = jitterBufferConfig
        self.simulreceive = simulreceive
        self.qualityMissThreshold = qualityMissThreshold
        self.pauseMissThreshold = pauseMissThreshold
        self.callController = controller
        self.pauseResume = pauseResume

        // Adjust and store expected quality profiles.
        var createdProfiles: [QuicrNamespace: VideoCodecConfig] = [:]
        for profileIndex in 0..<profileSet.profilesCount {
            let profile = profileSet.profiles.advanced(by: profileIndex).pointee
            let config = CodecFactory.makeCodecConfig(from: .init(cString: profile.qualityProfile),
                                                      bitrateType: .average,
                                                      limit1s: 0)
            guard let config = config as? VideoCodecConfig else {
                throw "Codec mismatch"
            }
            let namespace = QuicrNamespace(cString: profile.quicrNamespace)
            createdProfiles[namespace] = config
        }

        // Make all the video handlers upfront.
        self.profiles = createdProfiles
        for namespace in createdProfiles.keys {
            try makeHandler(namespace: namespace)
        }

        // Make task to do simulreceive.
        if self.simulreceive != .none {
            startRenderTask()
        }

        // Make task for cleaning up video handlers.
        self.cleanupTask = .init(priority: .utility) { [weak self] in
            while !Task.isCancelled {
                guard let self = self else { return }
                self.handlerLock.withLock {
                    // Remove any expired handlers.
                    for handler in self.lastUpdateTimes where Date.now.timeIntervalSince(handler.value) >= self.cleanupTimer {
                        self.lastUpdateTimes.removeValue(forKey: handler.key)
                        if let video = self.videoHandlers.removeValue(forKey: handler.key),
                           let last = self.last,
                           last.namespace == video.namespace {
                            self.last = nil
                        }
                    }

                    // If there are no handlers left and we're simulreceive, we should remove our video render.
                    if self.videoHandlers.isEmpty && self.simulreceive == .enable {
                        self.participants.removeParticipant(identifier: self.sourceId)
                    }
                }
                try? await Task.sleep(for: .seconds(self.cleanupTimer), tolerance: .seconds(self.cleanupTimer), clock: .continuous)
            }
        }

        Self.logger.info("Subscribed to video stream")
    }

    deinit {
        if self.simulreceive == .enable {
            self.participants.removeParticipant(identifier: self.sourceId)
        }
    }

    func prepare(_ sourceID: SourceIDType!,
                 label: String!,
                 profileSet: QClientProfileSet,
                 transportMode: UnsafeMutablePointer<TransportMode>!) -> Int32 {
        transportMode.pointee = self.reliable ? .reliablePerGroup : .unreliable
        return SubscriptionError.none.rawValue
    }

    func update(_ sourceId: String!, label: String!, profileSet: QClientProfileSet) -> Int32 {
        return SubscriptionError.noDecoder.rawValue
    }

    func subscribedObject(_ name: String!, data: UnsafeRawPointer!, length: Int, groupId: UInt32, objectId: UInt16) -> Int32 {
        let zeroCopiedData = Data(bytesNoCopy: .init(mutating: data), count: length, deallocator: .none)

        if self.timestampTimeDiff == nil {
            self.timestampTimeDiff = self.getTimestamp(data: zeroCopiedData,
                                                       namespace: name,
                                                       groupId: groupId,
                                                       objectId: objectId)
        }

        self.handlerLock.withLock {
            self.lastUpdateTimes[name] = Date.now
            do {
                if self.videoHandlers[name] == nil {
                    try makeHandler(namespace: name)
                    if let task = self.renderTask,
                       task.isCancelled {
                        startRenderTask()
                    }
                }
                guard let handler = self.videoHandlers[name] else {
                    throw "Unknown namespace"
                }
                if handler.timestampTimeDiff == nil {
                    handler.timestampTimeDiff = self.timestampTimeDiff
                }
                try handler.submitEncodedData(zeroCopiedData, groupId: groupId, objectId: objectId)
            } catch {
                Self.logger.error("Failed to handle video data: \(error.localizedDescription)")
            }
        }
        return SubscriptionError.none.rawValue
    }

    private func startRenderTask() {
        self.renderTask = .init(priority: .high) { [weak self] in
            while !Task.isCancelled {
                guard let self = self else { return }
                var cancel = false
                let duration = self.handlerLock.withLock {
                    guard !self.videoHandlers.isEmpty else {
                        cancel = true
                        return TimeInterval.nan
                    }
                    return try! self.makeSimulreceiveDecision()
                }
                guard !cancel else {
                    self.renderTask?.cancel()
                    return
                }
                if duration > 0 {
                    try? await Task.sleep(for: .seconds(duration))
                }
            }
        }
    }

    private func makeHandler(namespace: QuicrNamespace) throws {
        guard let config = self.profiles[namespace] else {
            throw "Missing config for: \(namespace)"
        }
        self.videoHandlers[namespace] = try .init(namespace: namespace,
                                                  config: config,
                                                  participants: self.participants,
                                                  metricsSubmitter: self.submitter,
                                                  videoBehaviour: videoBehaviour,
                                                  reliable: self.reliable,
                                                  granularMetrics: self.granularMetrics,
                                                  jitterBufferConfig: self.jitterBufferConfig,
                                                  simulreceive: self.simulreceive)
    }
    
    struct SimulreceiveItem {
        let namespace: QuicrNamespace
        let image: AvailableImage
    }

    internal static func makeSimulreceiveDecision(choices: any Collection<SimulreceiveItem>) -> SimulreceiveItem? {
        // Early return.
        guard choices.count > 1 else { return choices.first }
        
        // Oldest should be the oldest value that hasn't already been shown.
        let oldest: CMTime = choices.reduce(CMTime.positiveInfinity) { min($0, $1.image.image.presentationTimeStamp) }

        // Filter out any frames that don't match the desired point in time.
        let choices = choices.filter { $0.image.image.presentationTimeStamp == oldest }

        // We want the highest non-discontinous frame.
        // If all are non-discontinous, we'll take the highest quality.
        let sorted = choices.sorted { $0.image.image.formatDescription!.dimensions.width > $1.image.image.formatDescription!.dimensions.width }
        let pristine = sorted.filter { !$0.image.discontinous }
        return pristine.first ?? sorted.first
    }

    private func makeSimulreceiveDecision() throws -> TimeInterval {
        guard !self.videoHandlers.isEmpty else {
            throw "No handlers"
        }

        // Gather up what frames we have to choose from.
        var choices: [SimulreceiveItem] = []
        for handler in self.videoHandlers {
            if let available = handler.value.getLastImage() {
                let timestamp = available.image.presentationTimeStamp
                if let lastTime = self.lastImage?.image.presentationTimeStamp,
                   timestamp < lastTime {
                    // This would be backwards in time, so we'll never use it.
                    handler.value.removeLastImage(frame: available)
                    continue
                }
                choices.append(.init(namespace: handler.key, image: available))
            }
        }

        // Make a decision about which frame to use.
        let decision = Self.makeSimulreceiveDecision(choices: choices)
        guard let decision = decision else {
            // Wait for next.
            let duration: TimeInterval
            if let known = self.last?.calculateWaitTime() {
                duration = known
            } else {
                let highestFps = self.videoHandlers.values.reduce(0) { max($0, $1.config.fps) }
                duration = TimeInterval(1 / highestFps)
            }
            return duration
        }
        
        // Remove all choices.
        for choice in choices {
            self.videoHandlers[choice.namespace]!.removeLastImage(frame: choice.image)
        }

        let selectedSample = decision.image.image

        // If we are going down in quality (resolution or to a discontinous image)
        // we will only do so after a few hits.
        let incomingWidth = selectedSample.formatDescription!.dimensions.width
        var wouldStepDown = false
        if let last = self.lastImage,
           incomingWidth < last.image.formatDescription!.dimensions.width || decision.image.discontinous && !last.discontinous {
            wouldStepDown = true
        }

        if wouldStepDown {
            self.qualityMisses += 1
        }

        // We want to record misses for qualities we have already stepped down from, and pause them
        // if they exceed this count.
        if self.pauseResume {
            for pauseCandidate in self.pauseMissCounts where pauseCandidate.key.config.width > incomingWidth {
                guard let callController = self.callController,
                      callController.getSubscriptionState(pauseCandidate.key.namespace) == .ready else {
                    continue
                }

                let newValue = pauseCandidate.value + 1
                Self.logger.warning("Incremented pause count for: \(pauseCandidate.key.config.width), now: \(newValue)/\(self.pauseMissThreshold)")
                if newValue >= self.pauseMissThreshold {
                    // Pause this subscription.
                    Self.logger.warning("Pausing subscription: \(pauseCandidate.key.config.width)")
                    callController.setSubscriptionState(pauseCandidate.key.namespace, transportMode: .pause)
                    self.pauseMissCounts[pauseCandidate.key] = 0
                } else {
                    // Increment the pause miss count.
                    self.pauseMissCounts[pauseCandidate.key] = newValue
                }
            }
        }

        guard let handler = self.videoHandlers[decision.namespace] else {
            throw "Missing expected handler for namespace: \(decision.namespace)"
        }
        if wouldStepDown && self.qualityMisses < self.qualityMissThreshold {
            // We only want to step down in quality if we've missed a few hits.
            if let duration = handler.calculateWaitTime() {
                return duration
            }
            if selectedSample.duration.isValid {
                return selectedSample.duration.seconds
            }
            let highestFps = self.videoHandlers.values.reduce(0) { max($0, $1.config.fps) }
            return 1 / TimeInterval(highestFps)
        }

        // Proceed with rendering this frame.
        self.qualityMisses = 0
        self.pauseMissCounts[handler] = 0
        self.last = handler

        if self.simulreceive == .enable {
            // Set to display immediately.
            if selectedSample.sampleAttachments.count > 0 {
                selectedSample.sampleAttachments[0][.displayImmediately] = true
            } else {
                Self.logger.warning("Couldn't set display immediately attachment")
            }

            // Enqueue the sample on the main thread.
            let dispatchLabel: String?
            let description = String(describing: handler)
            if description != self.lastSimulreceiveLabel {
                dispatchLabel = description
            } else {
                dispatchLabel = nil
            }

            DispatchQueue.main.async {
                let participant = self.participants.getOrMake(identifier: self.sourceId)
                if let dispatchLabel = dispatchLabel {
                    participant.label = dispatchLabel
                }
                do {
                    try participant.view.enqueue(selectedSample,
                                                 transform: handler.orientation?.toTransform(handler.verticalMirror!))
                } catch {
                    Self.logger.error("Could not enqueue sample: \(error)")
                }
            }
        } else if self.simulreceive == .visualizeOnly {
            let namespace = handler.namespace
            if namespace != self.lastHighlight {
                print("Updating highlight to: \(selectedSample.formatDescription!.dimensions.width)")
                self.lastHighlight = namespace
                DispatchQueue.main.async {
                    for participant in self.participants.participants {
                        participant.value.view.highlight = participant.key == namespace
                    }
                }
            }
        }

        // Wait until we have expect to have the next frame available.
        if let duration = handler.calculateWaitTime() {
            return duration
        }
        if selectedSample.duration.isValid {
            return selectedSample.duration.seconds
        }
        let highestFps = self.videoHandlers.values.reduce(0) { $0 > $1.config.fps ? $0 : $1.config.fps }
        return 1 / TimeInterval(highestFps)
    }

    // TODO: Clean this up.
    private func getTimestamp(data: Data, namespace: QuicrNamespace, groupId: UInt32, objectId: UInt16) -> TimeInterval {
        // Save starting time.
        var format: CMFormatDescription?
<<<<<<< HEAD
        var orientation: Double?
        var verticalMirror: Bool?
=======
>>>>>>> 03d5eeab
        let config = self.profiles[namespace]
        var timestamp: CMTime?
        switch config?.codec {
        case .h264:
            _ = try! H264Utilities.depacketize(data, format: &format, copy: false) {
                guard timestamp == nil else { return }
                do {
                    timestamp = try TimestampSei.parse(encoded: $0, data: ApplicationH264SEIs())?.timestamp
                } catch {
                    Self.logger.error("Failed to parse: \(error.localizedDescription)")
                }
            }
        case .hevc:
            _ = try! HEVCUtilities.depacketize(data, format: &format, copy: false) {
                guard timestamp == nil else { return }
                do {
                    timestamp = try TimestampSei.parse(encoded: $0, data: ApplicationHEVCSEIs())?.timestamp
                } catch {
                    Self.logger.error("Failed to parse: \(error.localizedDescription)")
                }
            }
        default:
            fatalError()
        }
        if let timestamp = timestamp {
            return Date.now.timeIntervalSinceReferenceDate - timestamp.seconds
        }
        assert(false)
        return 0
    }
}<|MERGE_RESOLUTION|>--- conflicted
+++ resolved
@@ -393,11 +393,6 @@
     private func getTimestamp(data: Data, namespace: QuicrNamespace, groupId: UInt32, objectId: UInt16) -> TimeInterval {
         // Save starting time.
         var format: CMFormatDescription?
-<<<<<<< HEAD
-        var orientation: Double?
-        var verticalMirror: Bool?
-=======
->>>>>>> 03d5eeab
         let config = self.profiles[namespace]
         var timestamp: CMTime?
         switch config?.codec {
