--- conflicted
+++ resolved
@@ -48,16 +48,8 @@
     private let measurement: VideoSubscriptionMeasurement?
     private var variances: [TimeInterval: [Date]] = [:]
     private let varianceMaxCount = 10
-<<<<<<< HEAD
     private var formats: [QuicrNamespace: CMFormatDescription?] = [:]
-
-    // Start time.
-    private let smoothStartTime: Bool
-    private var cumulativeDiff: TimeInterval = 0
-    private var count = 0
-=======
     private var timestampTimeDiff: TimeInterval?
->>>>>>> ec28bdd2
 
     init(sourceId: SourceIDType,
          profileSet: QClientProfileSet,
@@ -175,7 +167,6 @@
         let now = Date.now
         let zeroCopiedData = Data(bytesNoCopy: .init(mutating: data), count: length, deallocator: .none)
 
-<<<<<<< HEAD
         // Depacketize.
         let frame: DecimusVideoFrame
         do {
@@ -191,28 +182,9 @@
             return 0
         }
 
-        // Smooth media start time.
-        let mediaStartTimeDiff: TimeInterval?
         if let timestamp = frame.samples.first?.presentationTimeStamp.seconds {
-            if self.smoothStartTime {
-                // Smooth from every frame average.
-                let currentDiff = now.timeIntervalSinceReferenceDate - timestamp
-                self.cumulativeDiff += currentDiff
-                self.count += 1
-                mediaStartTimeDiff = self.cumulativeDiff / TimeInterval(self.count)
-            } else if self.count == 0 {
-                self.count = 1
-                mediaStartTimeDiff = now.timeIntervalSinceReferenceDate - timestamp
-            } else {
-                mediaStartTimeDiff = nil
-=======
-        if let timestamp = try? self.getTimestamp(data: zeroCopiedData,
-                                                  namespace: name,
-                                                  groupId: groupId,
-                                                  objectId: objectId) {
             if self.timestampTimeDiff == nil {
                 self.timestampTimeDiff = now.timeIntervalSinceReferenceDate - timestamp
->>>>>>> ec28bdd2
             }
 
             // Calculate switching set arrival variance.
