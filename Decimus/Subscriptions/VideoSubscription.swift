--- conflicted
+++ resolved
@@ -313,11 +313,8 @@
                 let participant = self.participants.getOrMake(identifier: self.sourceId)
                 participant.label = .init(describing: selectedHandlerFrame.key)
                 do {
-<<<<<<< HEAD
-                    try participant.view.enqueue(selectedSample, transform: CATransform3DIdentity)
-=======
-                    try participant.view.enqueue(sample, transform: first.key.orientation?.toTransform(first.key.verticalMirror!))
->>>>>>> b49b1a02
+                    try participant.view.enqueue(selectedSample,
+                                                 transform: selectedHandlerFrame.key.orientation?.toTransform(selectedHandlerFrame.key.verticalMirror!))
                 } catch {
                     Self.logger.error("Could not enqueue sample: \(error)")
                 }
