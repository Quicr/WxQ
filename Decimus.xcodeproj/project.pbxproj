// !$*UTF8*$!
{
	archiveVersion = 1;
	classes = {
	};
	objectVersion = 56;
	objects = {

/* Begin PBXBuildFile section */
		18162CE52AAF238900A75199 /* VideoJitterBuffer.swift in Sources */ = {isa = PBXBuildFile; fileRef = 18162CE42AAF238900A75199 /* VideoJitterBuffer.swift */; };
		18162CE72AAF23EF00A75199 /* VideoFrame.swift in Sources */ = {isa = PBXBuildFile; fileRef = 18162CE62AAF23EF00A75199 /* VideoFrame.swift */; };
		18162CE92AAF249E00A75199 /* OrderedCollections in Frameworks */ = {isa = PBXBuildFile; productRef = 18162CE82AAF249E00A75199 /* OrderedCollections */; };
		18162CEB2AAF2B1E00A75199 /* TestVideoJitterBuffer.swift in Sources */ = {isa = PBXBuildFile; fileRef = 18162CEA2AAF2B1E00A75199 /* TestVideoJitterBuffer.swift */; };
		184912882A3A51FC00773D39 /* OpusSubscription.swift in Sources */ = {isa = PBXBuildFile; fileRef = 184912872A3A51FC00773D39 /* OpusSubscription.swift */; };
		1849128A2A3B560200773D39 /* clibjitter.xcframework in Frameworks */ = {isa = PBXBuildFile; fileRef = 184912892A3B560200773D39 /* clibjitter.xcframework */; };
		1849128B2A3B560200773D39 /* clibjitter.xcframework in Embed Libraries */ = {isa = PBXBuildFile; fileRef = 184912892A3B560200773D39 /* clibjitter.xcframework */; settings = {ATTRIBUTES = (CodeSignOnCopy, RemoveHeadersOnCopy, ); }; };
		18865CC72A81356100B9A647 /* SubscriptionSettingsView.swift in Sources */ = {isa = PBXBuildFile; fileRef = 18865CC62A81356100B9A647 /* SubscriptionSettingsView.swift */; };
		188ABB562A792E9C00B31A6E /* Opus in Frameworks */ = {isa = PBXBuildFile; productRef = 188ABB552A792E9C00B31A6E /* Opus */; };
		18A108D02AA60DAB00FDC0A5 /* CpuUsage.swift in Sources */ = {isa = PBXBuildFile; fileRef = 18A108CF2AA60DAB00FDC0A5 /* CpuUsage.swift */; };
		18C89A3A2A13D1E4005B333B /* InfluxDBSwift in Frameworks */ = {isa = PBXBuildFile; productRef = 18C89A392A13D1E4005B333B /* InfluxDBSwift */; };
		18C89A3C2A13D30B005B333B /* MetricsSubmitter.swift in Sources */ = {isa = PBXBuildFile; fileRef = 18C89A3B2A13D30B005B333B /* MetricsSubmitter.swift */; };
		18C89A3E2A13D315005B333B /* Measurement.swift in Sources */ = {isa = PBXBuildFile; fileRef = 18C89A3D2A13D315005B333B /* Measurement.swift */; };
		18C89A402A13D334005B333B /* InfluxMetricsSubmitter.swift in Sources */ = {isa = PBXBuildFile; fileRef = 18C89A3F2A13D334005B333B /* InfluxMetricsSubmitter.swift */; };
		18C89A422A13EB1E005B333B /* InfluxConfig.swift in Sources */ = {isa = PBXBuildFile; fileRef = 18C89A412A13EB1E005B333B /* InfluxConfig.swift */; };
		18C89A442A13ED24005B333B /* MockSubmitter.swift in Sources */ = {isa = PBXBuildFile; fileRef = 18C89A432A13ED24005B333B /* MockSubmitter.swift */; };
		18C89A462A14E667005B333B /* AppStorageWrapper.swift in Sources */ = {isa = PBXBuildFile; fileRef = 18C89A452A14E667005B333B /* AppStorageWrapper.swift */; };
		18C89A4B2A14EF1F005B333B /* InfluxSettingsView.swift in Sources */ = {isa = PBXBuildFile; fileRef = 18C89A4A2A14EF1F005B333B /* InfluxSettingsView.swift */; };
		18EC340D2A69CFD6004FE2EE /* VideoView.swift in Sources */ = {isa = PBXBuildFile; fileRef = 18EC340C2A69CFD6004FE2EE /* VideoView.swift */; };
		9B0C4E1C2A94BA5D00F6A644 /* WrappedOptional.swift in Sources */ = {isa = PBXBuildFile; fileRef = 9B0C4E1B2A94BA5D00F6A644 /* WrappedOptional.swift */; };
		9B165A1529840B610017079F /* CallController.swift in Sources */ = {isa = PBXBuildFile; fileRef = 9B165A1429840B610017079F /* CallController.swift */; };
		9B480660297E9DDF0040F5D4 /* AudioVideoDevices.swift in Sources */ = {isa = PBXBuildFile; fileRef = 9B48065F297E9DDF0040F5D4 /* AudioVideoDevices.swift */; };
		9B480662297EAF170040F5D4 /* InCallView.swift in Sources */ = {isa = PBXBuildFile; fileRef = 9B480661297EAF170040F5D4 /* InCallView.swift */; };
		9B480664297EBD930040F5D4 /* H264Decoder.swift in Sources */ = {isa = PBXBuildFile; fileRef = 9B480663297EBD930040F5D4 /* H264Decoder.swift */; };
		9B48066E297F19700040F5D4 /* CaptureManager.swift in Sources */ = {isa = PBXBuildFile; fileRef = 9B48066D297F19700040F5D4 /* CaptureManager.swift */; };
		9B4806812980170B0040F5D4 /* H264Encoder.swift in Sources */ = {isa = PBXBuildFile; fileRef = 9B4806802980170B0040F5D4 /* H264Encoder.swift */; };
		9B48068929829FB90040F5D4 /* VideoParticipant.swift in Sources */ = {isa = PBXBuildFile; fileRef = 9B48068829829FB90040F5D4 /* VideoParticipant.swift */; };
		9B48068C298301FD0040F5D4 /* QMediaTypes.swift in Sources */ = {isa = PBXBuildFile; fileRef = 9B48068B298301FD0040F5D4 /* QMediaTypes.swift */; };
		9B647C9C29A6267B000AD358 /* PCMExtensions.swift in Sources */ = {isa = PBXBuildFile; fileRef = 9B647C9B29A6267B000AD358 /* PCMExtensions.swift */; };
		9B87FB502A02A8A000C92DD1 /* AudioUnitHelpers.swift in Sources */ = {isa = PBXBuildFile; fileRef = 9B87FB4F2A02A8A000C92DD1 /* AudioUnitHelpers.swift */; };
		9B87FB522A02AA6300C92DD1 /* TestAudioUnitHelpers.swift in Sources */ = {isa = PBXBuildFile; fileRef = 9B87FB512A02AA6300C92DD1 /* TestAudioUnitHelpers.swift */; };
		9B87FB552A02B0CA00C92DD1 /* TPCircularBuffer in Frameworks */ = {isa = PBXBuildFile; productRef = 9B87FB542A02B0CA00C92DD1 /* TPCircularBuffer */; };
		9B87FB622A03B91E00C92DD1 /* SettingsView.swift in Sources */ = {isa = PBXBuildFile; fileRef = 9B87FB612A03B91E00C92DD1 /* SettingsView.swift */; };
		9B87FB642A04420000C92DD1 /* FasterAVEngineAudioPlayer.swift in Sources */ = {isa = PBXBuildFile; fileRef = 9B87FB632A04420000C92DD1 /* FasterAVEngineAudioPlayer.swift */; };
		9B9622DC2A7A669A00949234 /* QHelpers.swift in Sources */ = {isa = PBXBuildFile; fileRef = 9B9622DB2A7A669A00949234 /* QHelpers.swift */; };
		9B9622DE2A7A6A3A00949234 /* TestQHelpers.swift in Sources */ = {isa = PBXBuildFile; fileRef = 9B9622DD2A7A6A3A00949234 /* TestQHelpers.swift */; };
		9B9BD43D2A464A47008B30C4 /* OpusPublication.swift in Sources */ = {isa = PBXBuildFile; fileRef = 9B9BD43C2A464A47008B30C4 /* OpusPublication.swift */; };
		9BA27FC6297D7270007013B2 /* DecimusApp.swift in Sources */ = {isa = PBXBuildFile; fileRef = 9BA27FC5297D7270007013B2 /* DecimusApp.swift */; };
		9BA27FCA297D7271007013B2 /* Assets.xcassets in Resources */ = {isa = PBXBuildFile; fileRef = 9BA27FC9297D7271007013B2 /* Assets.xcassets */; };
		9BA27FCD297D7271007013B2 /* Preview Assets.xcassets in Resources */ = {isa = PBXBuildFile; fileRef = 9BA27FCC297D7271007013B2 /* Preview Assets.xcassets */; };
		9BA27FF5297D787F007013B2 /* ConfigCallView.swift in Sources */ = {isa = PBXBuildFile; fileRef = 9BA27FF4297D787F007013B2 /* ConfigCallView.swift */; };
		9BA27FF8297DCF3C007013B2 /* CallSetupView.swift in Sources */ = {isa = PBXBuildFile; fileRef = 9BA27FF7297DCF3C007013B2 /* CallSetupView.swift */; };
		9BA27FFB297DD8D9007013B2 /* CallConfig.swift in Sources */ = {isa = PBXBuildFile; fileRef = 9BA27FFA297DD8D9007013B2 /* CallConfig.swift */; };
		9BAD55BD29B0B77700D9B65F /* ErrorWriter.swift in Sources */ = {isa = PBXBuildFile; fileRef = 9BAD55BC29B0B77700D9B65F /* ErrorWriter.swift */; };
		9BC692DE29F128D700062A2A /* TestPCMExtensions.swift in Sources */ = {isa = PBXBuildFile; fileRef = 9BC692DD29F128D700062A2A /* TestPCMExtensions.swift */; };
		9BDD5B13299697DE00C01D54 /* DequeModule in Frameworks */ = {isa = PBXBuildFile; productRef = 9BDD5B12299697DE00C01D54 /* DequeModule */; };
		9BDD5B182996A86500C01D54 /* LibOpusDecoder.swift in Sources */ = {isa = PBXBuildFile; fileRef = 9BDD5B172996A86500C01D54 /* LibOpusDecoder.swift */; };
		9BDD5B1A299A395B00C01D54 /* LibOpusEncoder.swift in Sources */ = {isa = PBXBuildFile; fileRef = 9BDD5B19299A395B00C01D54 /* LibOpusEncoder.swift */; };
		D78619462A28FC9D00EC0556 /* QMediaDelegates.mm in Sources */ = {isa = PBXBuildFile; fileRef = D78619422A28FC9C00EC0556 /* QMediaDelegates.mm */; };
		D78619472A28FC9D00EC0556 /* QControllerGW.mm in Sources */ = {isa = PBXBuildFile; fileRef = D78619442A28FC9D00EC0556 /* QControllerGW.mm */; };
		D7883CA22A2E82A200B88A61 /* qmedia.xcframework in Frameworks */ = {isa = PBXBuildFile; fileRef = D786194B2A290F1600EC0556 /* qmedia.xcframework */; };
		D7883CA32A2E82A200B88A61 /* qmedia.xcframework in Embed Libraries */ = {isa = PBXBuildFile; fileRef = D786194B2A290F1600EC0556 /* qmedia.xcframework */; settings = {ATTRIBUTES = (CodeSignOnCopy, RemoveHeadersOnCopy, ); }; };
		FF01709629C10013000E23A6 /* FormInput.swift in Sources */ = {isa = PBXBuildFile; fileRef = FF01709529C10013000E23A6 /* FormInput.swift */; };
		FF1C5C2D29DD110600887833 /* CallControls.swift in Sources */ = {isa = PBXBuildFile; fileRef = FF1C5C2A29DD110600887833 /* CallControls.swift */; };
		FF1C5C2E29DD110600887833 /* LeaveModal.swift in Sources */ = {isa = PBXBuildFile; fileRef = FF1C5C2B29DD110600887833 /* LeaveModal.swift */; };
		FF1C5C2F29DD110600887833 /* VideoGrid.swift in Sources */ = {isa = PBXBuildFile; fileRef = FF1C5C2C29DD110600887833 /* VideoGrid.swift */; };
		FF2498B02A534E8E00C6D66D /* H264Publication.swift in Sources */ = {isa = PBXBuildFile; fileRef = FF2498AF2A534E8E00C6D66D /* H264Publication.swift */; };
		FF2498B22A53575D00C6D66D /* PublicationFactory.swift in Sources */ = {isa = PBXBuildFile; fileRef = FF2498B12A53575D00C6D66D /* PublicationFactory.swift */; };
		FF2498B42A55E8CC00C6D66D /* SubscriptionFactory.swift in Sources */ = {isa = PBXBuildFile; fileRef = FF2498B32A55E8CC00C6D66D /* SubscriptionFactory.swift */; };
		FF2498B72A55E95E00C6D66D /* H264Subscription.swift in Sources */ = {isa = PBXBuildFile; fileRef = FF2498B62A55E95E00C6D66D /* H264Subscription.swift */; };
		FF3334002AA77D8B00DDE4AD /* ManifestTypes.swift in Sources */ = {isa = PBXBuildFile; fileRef = FF3333FF2AA77D8B00DDE4AD /* ManifestTypes.swift */; };
		FF3B952C2A60C1EF00CE463F /* QJitterBuffer.mm in Sources */ = {isa = PBXBuildFile; fileRef = FF3B952B2A60C1EF00CE463F /* QJitterBuffer.mm */; };
		FF4DA06D29FAEF4F00A01E5D /* ViewExtensions.swift in Sources */ = {isa = PBXBuildFile; fileRef = FF4DA06C29FAEF4F00A01E5D /* ViewExtensions.swift */; };
		FF6C80A92A16DB850094751E /* Publication.swift in Sources */ = {isa = PBXBuildFile; fileRef = FF6C80A82A16DB850094751E /* Publication.swift */; };
		FF6C80AB2A17E8980094751E /* Subscription.swift in Sources */ = {isa = PBXBuildFile; fileRef = FF6C80AA2A17E8980094751E /* Subscription.swift */; };
		FF6D6D302A00410400B535DA /* fonts in Resources */ = {isa = PBXBuildFile; fileRef = FF6D6D2F2A00410400B535DA /* fonts */; };
		FF6D6D522A00415300B535DA /* CiscoSansTT-MediumOblique.woff2 in Resources */ = {isa = PBXBuildFile; fileRef = FF6D6D512A00410A00B535DA /* CiscoSansTT-MediumOblique.woff2 */; };
		FF6D6D532A00415300B535DA /* CiscoSansTTThinOblique.woff2 in Resources */ = {isa = PBXBuildFile; fileRef = FF6D6D3F2A00410A00B535DA /* CiscoSansTTThinOblique.woff2 */; };
		FF6D6D542A00415300B535DA /* CiscoSansTT-Medium.woff2 in Resources */ = {isa = PBXBuildFile; fileRef = FF6D6D492A00410A00B535DA /* CiscoSansTT-Medium.woff2 */; };
		FF6D6D552A00415300B535DA /* CiscoSansTTRegular.woff in Resources */ = {isa = PBXBuildFile; fileRef = FF6D6D3D2A00410A00B535DA /* CiscoSansTTRegular.woff */; };
		FF6D6D562A00415300B535DA /* CiscoSansTTExtraLight.woff in Resources */ = {isa = PBXBuildFile; fileRef = FF6D6D342A00410A00B535DA /* CiscoSansTTExtraLight.woff */; };
		FF6D6D572A00415300B535DA /* CiscoSansTTHeavy.woff2 in Resources */ = {isa = PBXBuildFile; fileRef = FF6D6D462A00410A00B535DA /* CiscoSansTTHeavy.woff2 */; };
		FF6D6D582A00415300B535DA /* CiscoSansTTLight.woff in Resources */ = {isa = PBXBuildFile; fileRef = FF6D6D372A00410A00B535DA /* CiscoSansTTLight.woff */; };
		FF6D6D592A00415300B535DA /* CiscoSansTTHeavyOblique.woff2 in Resources */ = {isa = PBXBuildFile; fileRef = FF6D6D4B2A00410A00B535DA /* CiscoSansTTHeavyOblique.woff2 */; };
		FF6D6D5A2A00415300B535DA /* CiscoSansTTBold.woff in Resources */ = {isa = PBXBuildFile; fileRef = FF6D6D4A2A00410A00B535DA /* CiscoSansTTBold.woff */; };
		FF6D6D5B2A00415300B535DA /* CiscoSansTTCondBold.woff in Resources */ = {isa = PBXBuildFile; fileRef = FF6D6D332A00410A00B535DA /* CiscoSansTTCondBold.woff */; };
		FF6D6D5C2A00415300B535DA /* CiscoSansTTRegularOblique.woff2 in Resources */ = {isa = PBXBuildFile; fileRef = FF6D6D4C2A00410A00B535DA /* CiscoSansTTRegularOblique.woff2 */; };
		FF6D6D5D2A00415300B535DA /* CiscoSansTTExtraLight.woff2 in Resources */ = {isa = PBXBuildFile; fileRef = FF6D6D392A00410A00B535DA /* CiscoSansTTExtraLight.woff2 */; };
		FF6D6D5E2A00415300B535DA /* CiscoSansTTLightOblique.woff2 in Resources */ = {isa = PBXBuildFile; fileRef = FF6D6D472A00410A00B535DA /* CiscoSansTTLightOblique.woff2 */; };
		FF6D6D5F2A00415300B535DA /* CiscoSansTTHeavy.woff in Resources */ = {isa = PBXBuildFile; fileRef = FF6D6D322A00410A00B535DA /* CiscoSansTTHeavy.woff */; };
		FF6D6D602A00415300B535DA /* CiscoSansTTLight.woff2 in Resources */ = {isa = PBXBuildFile; fileRef = FF6D6D382A00410A00B535DA /* CiscoSansTTLight.woff2 */; };
		FF6D6D612A00415300B535DA /* CiscoSansTTBoldOblique.woff2 in Resources */ = {isa = PBXBuildFile; fileRef = FF6D6D3B2A00410A00B535DA /* CiscoSansTTBoldOblique.woff2 */; };
		FF6D6D622A00415300B535DA /* CiscoSansTTBold.woff2 in Resources */ = {isa = PBXBuildFile; fileRef = FF6D6D402A00410A00B535DA /* CiscoSansTTBold.woff2 */; };
		FF6D6D632A00415300B535DA /* CiscoSansTTCondRegular.woff2 in Resources */ = {isa = PBXBuildFile; fileRef = FF6D6D3A2A00410A00B535DA /* CiscoSansTTCondRegular.woff2 */; };
		FF6D6D642A00415300B535DA /* CiscoSansTTHeavyOblique.woff in Resources */ = {isa = PBXBuildFile; fileRef = FF6D6D3E2A00410A00B535DA /* CiscoSansTTHeavyOblique.woff */; };
		FF6D6D652A00415300B535DA /* CiscoSansTT-MediumOblique.woff in Resources */ = {isa = PBXBuildFile; fileRef = FF6D6D442A00410A00B535DA /* CiscoSansTT-MediumOblique.woff */; };
		FF6D6D662A00415300B535DA /* CiscoSansTTRegular.woff2 in Resources */ = {isa = PBXBuildFile; fileRef = FF6D6D452A00410A00B535DA /* CiscoSansTTRegular.woff2 */; };
		FF6D6D672A00415300B535DA /* CiscoSansTTRegularOblique.woff in Resources */ = {isa = PBXBuildFile; fileRef = FF6D6D4E2A00410A00B535DA /* CiscoSansTTRegularOblique.woff */; };
		FF6D6D682A00415300B535DA /* CiscoSansTTCondRegular.woff in Resources */ = {isa = PBXBuildFile; fileRef = FF6D6D362A00410A00B535DA /* CiscoSansTTCondRegular.woff */; };
		FF6D6D692A00415300B535DA /* CiscoSansTTThin.woff2 in Resources */ = {isa = PBXBuildFile; fileRef = FF6D6D3C2A00410A00B535DA /* CiscoSansTTThin.woff2 */; };
		FF6D6D6A2A00415300B535DA /* CiscoSansTTCondBold.woff2 in Resources */ = {isa = PBXBuildFile; fileRef = FF6D6D432A00410A00B535DA /* CiscoSansTTCondBold.woff2 */; };
		FF6D6D6B2A00415300B535DA /* CiscoSansTTExtraLightOblique.woff in Resources */ = {isa = PBXBuildFile; fileRef = FF6D6D352A00410A00B535DA /* CiscoSansTTExtraLightOblique.woff */; };
		FF6D6D6C2A00415300B535DA /* CiscoSansTTBoldOblique.woff in Resources */ = {isa = PBXBuildFile; fileRef = FF6D6D482A00410A00B535DA /* CiscoSansTTBoldOblique.woff */; };
		FF6D6D6D2A00415300B535DA /* CiscoSansTTLightOblique.woff in Resources */ = {isa = PBXBuildFile; fileRef = FF6D6D4F2A00410A00B535DA /* CiscoSansTTLightOblique.woff */; };
		FF6D6D6E2A00415300B535DA /* CiscoSansTTExtraLightOblique.woff2 in Resources */ = {isa = PBXBuildFile; fileRef = FF6D6D502A00410A00B535DA /* CiscoSansTTExtraLightOblique.woff2 */; };
		FF6D6D6F2A00415300B535DA /* CiscoSansTTThinOblique.woff in Resources */ = {isa = PBXBuildFile; fileRef = FF6D6D4D2A00410A00B535DA /* CiscoSansTTThinOblique.woff */; };
		FF6D6D702A00415300B535DA /* CiscoSansTT-Medium.woff in Resources */ = {isa = PBXBuildFile; fileRef = FF6D6D412A00410A00B535DA /* CiscoSansTT-Medium.woff */; };
		FF6D6D712A00415300B535DA /* CiscoSansTTThin.woff in Resources */ = {isa = PBXBuildFile; fileRef = FF6D6D422A00410A00B535DA /* CiscoSansTTThin.woff */; };
		FF6D6D752A01CCAE00B535DA /* ManifestController.swift in Sources */ = {isa = PBXBuildFile; fileRef = FF6D6D742A01CCAE00B535DA /* ManifestController.swift */; };
		FF6D6D792A0422CE00B535DA /* CodecFactory.swift in Sources */ = {isa = PBXBuildFile; fileRef = FF6D6D782A0422CE00B535DA /* CodecFactory.swift */; };
		FFA0E8502A6F25A20027603B /* WrappingHStack in Frameworks */ = {isa = PBXBuildFile; productRef = FFA0E84F2A6F25A20027603B /* WrappingHStack */; };
		FFB8CBE529C148B70093C623 /* ActionPicker.swift in Sources */ = {isa = PBXBuildFile; fileRef = FFB8CBE429C148B70093C623 /* ActionPicker.swift */; };
		FFBF2FB729BFE48100D769CF /* ActionButton.swift in Sources */ = {isa = PBXBuildFile; fileRef = FFBF2FB629BFE48100D769CF /* ActionButton.swift */; };
		FFD1CFEE2A2131250034CDD0 /* PublisherDelegate.swift in Sources */ = {isa = PBXBuildFile; fileRef = FFD1CFED2A2131250034CDD0 /* PublisherDelegate.swift */; };
		FFD1CFF02A214FA60034CDD0 /* SubscriberDelegate.swift in Sources */ = {isa = PBXBuildFile; fileRef = FFD1CFEF2A214FA60034CDD0 /* SubscriberDelegate.swift */; };
		FFFF72D72A27D47D00D4D5EE /* ErrorView.swift in Sources */ = {isa = PBXBuildFile; fileRef = FFFF72D62A27D47D00D4D5EE /* ErrorView.swift */; };
		FFFF72D92A27FBEA00D4D5EE /* RelayConfig.swift in Sources */ = {isa = PBXBuildFile; fileRef = FFFF72D82A27FBEA00D4D5EE /* RelayConfig.swift */; };
		FFFF72DB2A280A8000D4D5EE /* RelaySettingsView.swift in Sources */ = {isa = PBXBuildFile; fileRef = FFFF72DA2A280A8000D4D5EE /* RelaySettingsView.swift */; };
		FFFF72DD2A280B6300D4D5EE /* ManifestSettingsView.swift in Sources */ = {isa = PBXBuildFile; fileRef = FFFF72DC2A280B6300D4D5EE /* ManifestSettingsView.swift */; };
/* End PBXBuildFile section */

/* Begin PBXContainerItemProxy section */
		9B85951F29F04521008C813C /* PBXContainerItemProxy */ = {
			isa = PBXContainerItemProxy;
			containerPortal = 9BA27FBA297D7270007013B2 /* Project object */;
			proxyType = 1;
			remoteGlobalIDString = 9BA27FC1297D7270007013B2;
			remoteInfo = Decimus;
		};
/* End PBXContainerItemProxy section */

/* Begin PBXCopyFilesBuildPhase section */
		D7883CA42A2E82A200B88A61 /* Embed Libraries */ = {
			isa = PBXCopyFilesBuildPhase;
			buildActionMask = 2147483647;
			dstPath = "";
			dstSubfolderSpec = 10;
			files = (
				D7883CA32A2E82A200B88A61 /* qmedia.xcframework in Embed Libraries */,
				1849128B2A3B560200773D39 /* clibjitter.xcframework in Embed Libraries */,
			);
			name = "Embed Libraries";
			runOnlyForDeploymentPostprocessing = 0;
		};
/* End PBXCopyFilesBuildPhase section */

/* Begin PBXFileReference section */
		18162CE42AAF238900A75199 /* VideoJitterBuffer.swift */ = {isa = PBXFileReference; fileEncoding = 4; lastKnownFileType = sourcecode.swift; path = VideoJitterBuffer.swift; sourceTree = "<group>"; };
		18162CE62AAF23EF00A75199 /* VideoFrame.swift */ = {isa = PBXFileReference; fileEncoding = 4; lastKnownFileType = sourcecode.swift; path = VideoFrame.swift; sourceTree = "<group>"; };
		18162CEA2AAF2B1E00A75199 /* TestVideoJitterBuffer.swift */ = {isa = PBXFileReference; lastKnownFileType = sourcecode.swift; path = TestVideoJitterBuffer.swift; sourceTree = "<group>"; };
		184912872A3A51FC00773D39 /* OpusSubscription.swift */ = {isa = PBXFileReference; lastKnownFileType = sourcecode.swift; path = OpusSubscription.swift; sourceTree = "<group>"; };
		184912892A3B560200773D39 /* clibjitter.xcframework */ = {isa = PBXFileReference; lastKnownFileType = wrapper.xcframework; name = clibjitter.xcframework; path = dependencies/clibjitter.xcframework; sourceTree = "<group>"; };
		185D628E29BF3C5A0011E634 /* Info.plist */ = {isa = PBXFileReference; lastKnownFileType = text.plist; path = Info.plist; sourceTree = "<group>"; };
		18865CC62A81356100B9A647 /* SubscriptionSettingsView.swift */ = {isa = PBXFileReference; lastKnownFileType = sourcecode.swift; path = SubscriptionSettingsView.swift; sourceTree = "<group>"; };
		18A108CF2AA60DAB00FDC0A5 /* CpuUsage.swift */ = {isa = PBXFileReference; fileEncoding = 4; lastKnownFileType = sourcecode.swift; path = CpuUsage.swift; sourceTree = "<group>"; };
		18C89A3B2A13D30B005B333B /* MetricsSubmitter.swift */ = {isa = PBXFileReference; lastKnownFileType = sourcecode.swift; path = MetricsSubmitter.swift; sourceTree = "<group>"; };
		18C89A3D2A13D315005B333B /* Measurement.swift */ = {isa = PBXFileReference; lastKnownFileType = sourcecode.swift; path = Measurement.swift; sourceTree = "<group>"; };
		18C89A3F2A13D334005B333B /* InfluxMetricsSubmitter.swift */ = {isa = PBXFileReference; lastKnownFileType = sourcecode.swift; path = InfluxMetricsSubmitter.swift; sourceTree = "<group>"; };
		18C89A412A13EB1E005B333B /* InfluxConfig.swift */ = {isa = PBXFileReference; lastKnownFileType = sourcecode.swift; path = InfluxConfig.swift; sourceTree = "<group>"; };
		18C89A432A13ED24005B333B /* MockSubmitter.swift */ = {isa = PBXFileReference; lastKnownFileType = sourcecode.swift; path = MockSubmitter.swift; sourceTree = "<group>"; };
		18C89A452A14E667005B333B /* AppStorageWrapper.swift */ = {isa = PBXFileReference; lastKnownFileType = sourcecode.swift; path = AppStorageWrapper.swift; sourceTree = "<group>"; };
		18C89A4A2A14EF1F005B333B /* InfluxSettingsView.swift */ = {isa = PBXFileReference; lastKnownFileType = sourcecode.swift; path = InfluxSettingsView.swift; sourceTree = "<group>"; };
		18EC340C2A69CFD6004FE2EE /* VideoView.swift */ = {isa = PBXFileReference; fileEncoding = 4; lastKnownFileType = sourcecode.swift; path = VideoView.swift; sourceTree = "<group>"; };
		9B0C4E1B2A94BA5D00F6A644 /* WrappedOptional.swift */ = {isa = PBXFileReference; lastKnownFileType = sourcecode.swift; path = WrappedOptional.swift; sourceTree = "<group>"; };
		9B165A1429840B610017079F /* CallController.swift */ = {isa = PBXFileReference; lastKnownFileType = sourcecode.swift; path = CallController.swift; sourceTree = "<group>"; };
		9B48065F297E9DDF0040F5D4 /* AudioVideoDevices.swift */ = {isa = PBXFileReference; lastKnownFileType = sourcecode.swift; path = AudioVideoDevices.swift; sourceTree = "<group>"; };
		9B480661297EAF170040F5D4 /* InCallView.swift */ = {isa = PBXFileReference; lastKnownFileType = sourcecode.swift; path = InCallView.swift; sourceTree = "<group>"; };
		9B480663297EBD930040F5D4 /* H264Decoder.swift */ = {isa = PBXFileReference; lastKnownFileType = sourcecode.swift; path = H264Decoder.swift; sourceTree = "<group>"; };
		9B48066D297F19700040F5D4 /* CaptureManager.swift */ = {isa = PBXFileReference; lastKnownFileType = sourcecode.swift; path = CaptureManager.swift; sourceTree = "<group>"; };
		9B4806802980170B0040F5D4 /* H264Encoder.swift */ = {isa = PBXFileReference; lastKnownFileType = sourcecode.swift; path = H264Encoder.swift; sourceTree = "<group>"; };
		9B48068829829FB90040F5D4 /* VideoParticipant.swift */ = {isa = PBXFileReference; lastKnownFileType = sourcecode.swift; path = VideoParticipant.swift; sourceTree = "<group>"; };
		9B48068B298301FD0040F5D4 /* QMediaTypes.swift */ = {isa = PBXFileReference; lastKnownFileType = sourcecode.swift; path = QMediaTypes.swift; sourceTree = "<group>"; };
		9B647C9B29A6267B000AD358 /* PCMExtensions.swift */ = {isa = PBXFileReference; lastKnownFileType = sourcecode.swift; path = PCMExtensions.swift; sourceTree = "<group>"; };
		9B85951429F03147008C813C /* TestPlan.xctestplan */ = {isa = PBXFileReference; lastKnownFileType = text; path = TestPlan.xctestplan; sourceTree = "<group>"; };
		9B85951B29F04521008C813C /* Tests.xctest */ = {isa = PBXFileReference; explicitFileType = wrapper.cfbundle; includeInIndex = 0; path = Tests.xctest; sourceTree = BUILT_PRODUCTS_DIR; };
		9B87FB4F2A02A8A000C92DD1 /* AudioUnitHelpers.swift */ = {isa = PBXFileReference; lastKnownFileType = sourcecode.swift; path = AudioUnitHelpers.swift; sourceTree = "<group>"; };
		9B87FB512A02AA6300C92DD1 /* TestAudioUnitHelpers.swift */ = {isa = PBXFileReference; lastKnownFileType = sourcecode.swift; path = TestAudioUnitHelpers.swift; sourceTree = "<group>"; };
		9B87FB612A03B91E00C92DD1 /* SettingsView.swift */ = {isa = PBXFileReference; lastKnownFileType = sourcecode.swift; path = SettingsView.swift; sourceTree = "<group>"; };
		9B87FB632A04420000C92DD1 /* FasterAVEngineAudioPlayer.swift */ = {isa = PBXFileReference; lastKnownFileType = sourcecode.swift; path = FasterAVEngineAudioPlayer.swift; sourceTree = "<group>"; };
		9B9622DB2A7A669A00949234 /* QHelpers.swift */ = {isa = PBXFileReference; lastKnownFileType = sourcecode.swift; path = QHelpers.swift; sourceTree = "<group>"; };
		9B9622DD2A7A6A3A00949234 /* TestQHelpers.swift */ = {isa = PBXFileReference; lastKnownFileType = sourcecode.swift; path = TestQHelpers.swift; sourceTree = "<group>"; };
		9B9BD43C2A464A47008B30C4 /* OpusPublication.swift */ = {isa = PBXFileReference; fileEncoding = 4; lastKnownFileType = sourcecode.swift; path = OpusPublication.swift; sourceTree = "<group>"; };
		9BA27FC2297D7270007013B2 /* Decimus.app */ = {isa = PBXFileReference; explicitFileType = wrapper.application; includeInIndex = 0; path = Decimus.app; sourceTree = BUILT_PRODUCTS_DIR; };
		9BA27FC5297D7270007013B2 /* DecimusApp.swift */ = {isa = PBXFileReference; lastKnownFileType = sourcecode.swift; path = DecimusApp.swift; sourceTree = "<group>"; };
		9BA27FC9297D7271007013B2 /* Assets.xcassets */ = {isa = PBXFileReference; lastKnownFileType = folder.assetcatalog; path = Assets.xcassets; sourceTree = "<group>"; };
		9BA27FCC297D7271007013B2 /* Preview Assets.xcassets */ = {isa = PBXFileReference; lastKnownFileType = folder.assetcatalog; path = "Preview Assets.xcassets"; sourceTree = "<group>"; };
		9BA27FEF297D7352007013B2 /* Decimus.entitlements */ = {isa = PBXFileReference; lastKnownFileType = text.plist.entitlements; path = Decimus.entitlements; sourceTree = "<group>"; };
		9BA27FF4297D787F007013B2 /* ConfigCallView.swift */ = {isa = PBXFileReference; lastKnownFileType = sourcecode.swift; path = ConfigCallView.swift; sourceTree = "<group>"; };
		9BA27FF7297DCF3C007013B2 /* CallSetupView.swift */ = {isa = PBXFileReference; lastKnownFileType = sourcecode.swift; path = CallSetupView.swift; sourceTree = "<group>"; };
		9BA27FFA297DD8D9007013B2 /* CallConfig.swift */ = {isa = PBXFileReference; lastKnownFileType = sourcecode.swift; path = CallConfig.swift; sourceTree = "<group>"; };
		9BAD55BC29B0B77700D9B65F /* ErrorWriter.swift */ = {isa = PBXFileReference; lastKnownFileType = sourcecode.swift; path = ErrorWriter.swift; sourceTree = "<group>"; };
		9BC692DD29F128D700062A2A /* TestPCMExtensions.swift */ = {isa = PBXFileReference; lastKnownFileType = sourcecode.swift; path = TestPCMExtensions.swift; sourceTree = "<group>"; };
		9BDD5B172996A86500C01D54 /* LibOpusDecoder.swift */ = {isa = PBXFileReference; lastKnownFileType = sourcecode.swift; path = LibOpusDecoder.swift; sourceTree = "<group>"; };
		9BDD5B19299A395B00C01D54 /* LibOpusEncoder.swift */ = {isa = PBXFileReference; lastKnownFileType = sourcecode.swift; path = LibOpusEncoder.swift; sourceTree = "<group>"; };
		9BEFCC5029BB89F8001A780A /* ci_post_clone.sh */ = {isa = PBXFileReference; lastKnownFileType = text.script.sh; path = ci_post_clone.sh; sourceTree = "<group>"; };
		D78619402A28FC9C00EC0556 /* QDelegatesObjC.h */ = {isa = PBXFileReference; fileEncoding = 4; lastKnownFileType = sourcecode.c.h; path = QDelegatesObjC.h; sourceTree = "<group>"; };
		D78619412A28FC9C00EC0556 /* QMediaDelegates.h */ = {isa = PBXFileReference; fileEncoding = 4; lastKnownFileType = sourcecode.c.h; path = QMediaDelegates.h; sourceTree = "<group>"; };
		D78619422A28FC9C00EC0556 /* QMediaDelegates.mm */ = {isa = PBXFileReference; fileEncoding = 4; lastKnownFileType = sourcecode.cpp.objcpp; path = QMediaDelegates.mm; sourceTree = "<group>"; };
		D78619432A28FC9D00EC0556 /* QControllerGW.h */ = {isa = PBXFileReference; fileEncoding = 4; lastKnownFileType = sourcecode.c.h; path = QControllerGW.h; sourceTree = "<group>"; };
		D78619442A28FC9D00EC0556 /* QControllerGW.mm */ = {isa = PBXFileReference; fileEncoding = 4; lastKnownFileType = sourcecode.cpp.objcpp; path = QControllerGW.mm; sourceTree = "<group>"; };
		D78619452A28FC9D00EC0556 /* QControllerGWObjC.h */ = {isa = PBXFileReference; fileEncoding = 4; lastKnownFileType = sourcecode.c.h; path = QControllerGWObjC.h; sourceTree = "<group>"; };
		D786194A2A28FD9200EC0556 /* Decimus-Bridging-Header.h */ = {isa = PBXFileReference; lastKnownFileType = sourcecode.c.h; path = "Decimus-Bridging-Header.h"; sourceTree = "<group>"; };
		D786194B2A290F1600EC0556 /* qmedia.xcframework */ = {isa = PBXFileReference; lastKnownFileType = wrapper.xcframework; name = qmedia.xcframework; path = dependencies/qmedia.xcframework; sourceTree = "<group>"; };
		FF01709529C10013000E23A6 /* FormInput.swift */ = {isa = PBXFileReference; lastKnownFileType = sourcecode.swift; path = FormInput.swift; sourceTree = "<group>"; };
		FF1C5C2A29DD110600887833 /* CallControls.swift */ = {isa = PBXFileReference; fileEncoding = 4; lastKnownFileType = sourcecode.swift; path = CallControls.swift; sourceTree = "<group>"; };
		FF1C5C2B29DD110600887833 /* LeaveModal.swift */ = {isa = PBXFileReference; fileEncoding = 4; lastKnownFileType = sourcecode.swift; path = LeaveModal.swift; sourceTree = "<group>"; };
		FF1C5C2C29DD110600887833 /* VideoGrid.swift */ = {isa = PBXFileReference; fileEncoding = 4; lastKnownFileType = sourcecode.swift; path = VideoGrid.swift; sourceTree = "<group>"; };
		FF2498AF2A534E8E00C6D66D /* H264Publication.swift */ = {isa = PBXFileReference; lastKnownFileType = sourcecode.swift; path = H264Publication.swift; sourceTree = "<group>"; };
		FF2498B12A53575D00C6D66D /* PublicationFactory.swift */ = {isa = PBXFileReference; lastKnownFileType = sourcecode.swift; path = PublicationFactory.swift; sourceTree = "<group>"; };
		FF2498B32A55E8CC00C6D66D /* SubscriptionFactory.swift */ = {isa = PBXFileReference; lastKnownFileType = sourcecode.swift; path = SubscriptionFactory.swift; sourceTree = "<group>"; };
		FF2498B62A55E95E00C6D66D /* H264Subscription.swift */ = {isa = PBXFileReference; lastKnownFileType = sourcecode.swift; path = H264Subscription.swift; sourceTree = "<group>"; };
		FF3333FF2AA77D8B00DDE4AD /* ManifestTypes.swift */ = {isa = PBXFileReference; lastKnownFileType = sourcecode.swift; path = ManifestTypes.swift; sourceTree = "<group>"; };
		FF3B952A2A60C1EF00CE463F /* QJitterBuffer.h */ = {isa = PBXFileReference; lastKnownFileType = sourcecode.c.h; path = QJitterBuffer.h; sourceTree = "<group>"; };
		FF3B952B2A60C1EF00CE463F /* QJitterBuffer.mm */ = {isa = PBXFileReference; lastKnownFileType = sourcecode.cpp.objcpp; path = QJitterBuffer.mm; sourceTree = "<group>"; };
		FF4DA06C29FAEF4F00A01E5D /* ViewExtensions.swift */ = {isa = PBXFileReference; lastKnownFileType = sourcecode.swift; path = ViewExtensions.swift; sourceTree = "<group>"; };
		FF6C80A82A16DB850094751E /* Publication.swift */ = {isa = PBXFileReference; lastKnownFileType = sourcecode.swift; path = Publication.swift; sourceTree = "<group>"; };
		FF6C80AA2A17E8980094751E /* Subscription.swift */ = {isa = PBXFileReference; lastKnownFileType = sourcecode.swift; path = Subscription.swift; sourceTree = "<group>"; };
		FF6D6D2F2A00410400B535DA /* fonts */ = {isa = PBXFileReference; lastKnownFileType = folder; name = fonts; path = "dependencies/momentum-ui/core/fonts"; sourceTree = "<group>"; };
		FF6D6D322A00410A00B535DA /* CiscoSansTTHeavy.woff */ = {isa = PBXFileReference; lastKnownFileType = file; path = CiscoSansTTHeavy.woff; sourceTree = "<group>"; };
		FF6D6D332A00410A00B535DA /* CiscoSansTTCondBold.woff */ = {isa = PBXFileReference; lastKnownFileType = file; path = CiscoSansTTCondBold.woff; sourceTree = "<group>"; };
		FF6D6D342A00410A00B535DA /* CiscoSansTTExtraLight.woff */ = {isa = PBXFileReference; lastKnownFileType = file; path = CiscoSansTTExtraLight.woff; sourceTree = "<group>"; };
		FF6D6D352A00410A00B535DA /* CiscoSansTTExtraLightOblique.woff */ = {isa = PBXFileReference; lastKnownFileType = file; path = CiscoSansTTExtraLightOblique.woff; sourceTree = "<group>"; };
		FF6D6D362A00410A00B535DA /* CiscoSansTTCondRegular.woff */ = {isa = PBXFileReference; lastKnownFileType = file; path = CiscoSansTTCondRegular.woff; sourceTree = "<group>"; };
		FF6D6D372A00410A00B535DA /* CiscoSansTTLight.woff */ = {isa = PBXFileReference; lastKnownFileType = file; path = CiscoSansTTLight.woff; sourceTree = "<group>"; };
		FF6D6D382A00410A00B535DA /* CiscoSansTTLight.woff2 */ = {isa = PBXFileReference; lastKnownFileType = file; path = CiscoSansTTLight.woff2; sourceTree = "<group>"; };
		FF6D6D392A00410A00B535DA /* CiscoSansTTExtraLight.woff2 */ = {isa = PBXFileReference; lastKnownFileType = file; path = CiscoSansTTExtraLight.woff2; sourceTree = "<group>"; };
		FF6D6D3A2A00410A00B535DA /* CiscoSansTTCondRegular.woff2 */ = {isa = PBXFileReference; lastKnownFileType = file; path = CiscoSansTTCondRegular.woff2; sourceTree = "<group>"; };
		FF6D6D3B2A00410A00B535DA /* CiscoSansTTBoldOblique.woff2 */ = {isa = PBXFileReference; lastKnownFileType = file; path = CiscoSansTTBoldOblique.woff2; sourceTree = "<group>"; };
		FF6D6D3C2A00410A00B535DA /* CiscoSansTTThin.woff2 */ = {isa = PBXFileReference; lastKnownFileType = file; path = CiscoSansTTThin.woff2; sourceTree = "<group>"; };
		FF6D6D3D2A00410A00B535DA /* CiscoSansTTRegular.woff */ = {isa = PBXFileReference; lastKnownFileType = file; path = CiscoSansTTRegular.woff; sourceTree = "<group>"; };
		FF6D6D3E2A00410A00B535DA /* CiscoSansTTHeavyOblique.woff */ = {isa = PBXFileReference; lastKnownFileType = file; path = CiscoSansTTHeavyOblique.woff; sourceTree = "<group>"; };
		FF6D6D3F2A00410A00B535DA /* CiscoSansTTThinOblique.woff2 */ = {isa = PBXFileReference; lastKnownFileType = file; path = CiscoSansTTThinOblique.woff2; sourceTree = "<group>"; };
		FF6D6D402A00410A00B535DA /* CiscoSansTTBold.woff2 */ = {isa = PBXFileReference; lastKnownFileType = file; path = CiscoSansTTBold.woff2; sourceTree = "<group>"; };
		FF6D6D412A00410A00B535DA /* CiscoSansTT-Medium.woff */ = {isa = PBXFileReference; lastKnownFileType = file; path = "CiscoSansTT-Medium.woff"; sourceTree = "<group>"; };
		FF6D6D422A00410A00B535DA /* CiscoSansTTThin.woff */ = {isa = PBXFileReference; lastKnownFileType = file; path = CiscoSansTTThin.woff; sourceTree = "<group>"; };
		FF6D6D432A00410A00B535DA /* CiscoSansTTCondBold.woff2 */ = {isa = PBXFileReference; lastKnownFileType = file; path = CiscoSansTTCondBold.woff2; sourceTree = "<group>"; };
		FF6D6D442A00410A00B535DA /* CiscoSansTT-MediumOblique.woff */ = {isa = PBXFileReference; lastKnownFileType = file; path = "CiscoSansTT-MediumOblique.woff"; sourceTree = "<group>"; };
		FF6D6D452A00410A00B535DA /* CiscoSansTTRegular.woff2 */ = {isa = PBXFileReference; lastKnownFileType = file; path = CiscoSansTTRegular.woff2; sourceTree = "<group>"; };
		FF6D6D462A00410A00B535DA /* CiscoSansTTHeavy.woff2 */ = {isa = PBXFileReference; lastKnownFileType = file; path = CiscoSansTTHeavy.woff2; sourceTree = "<group>"; };
		FF6D6D472A00410A00B535DA /* CiscoSansTTLightOblique.woff2 */ = {isa = PBXFileReference; lastKnownFileType = file; path = CiscoSansTTLightOblique.woff2; sourceTree = "<group>"; };
		FF6D6D482A00410A00B535DA /* CiscoSansTTBoldOblique.woff */ = {isa = PBXFileReference; lastKnownFileType = file; path = CiscoSansTTBoldOblique.woff; sourceTree = "<group>"; };
		FF6D6D492A00410A00B535DA /* CiscoSansTT-Medium.woff2 */ = {isa = PBXFileReference; lastKnownFileType = file; path = "CiscoSansTT-Medium.woff2"; sourceTree = "<group>"; };
		FF6D6D4A2A00410A00B535DA /* CiscoSansTTBold.woff */ = {isa = PBXFileReference; lastKnownFileType = file; path = CiscoSansTTBold.woff; sourceTree = "<group>"; };
		FF6D6D4B2A00410A00B535DA /* CiscoSansTTHeavyOblique.woff2 */ = {isa = PBXFileReference; lastKnownFileType = file; path = CiscoSansTTHeavyOblique.woff2; sourceTree = "<group>"; };
		FF6D6D4C2A00410A00B535DA /* CiscoSansTTRegularOblique.woff2 */ = {isa = PBXFileReference; lastKnownFileType = file; path = CiscoSansTTRegularOblique.woff2; sourceTree = "<group>"; };
		FF6D6D4D2A00410A00B535DA /* CiscoSansTTThinOblique.woff */ = {isa = PBXFileReference; lastKnownFileType = file; path = CiscoSansTTThinOblique.woff; sourceTree = "<group>"; };
		FF6D6D4E2A00410A00B535DA /* CiscoSansTTRegularOblique.woff */ = {isa = PBXFileReference; lastKnownFileType = file; path = CiscoSansTTRegularOblique.woff; sourceTree = "<group>"; };
		FF6D6D4F2A00410A00B535DA /* CiscoSansTTLightOblique.woff */ = {isa = PBXFileReference; lastKnownFileType = file; path = CiscoSansTTLightOblique.woff; sourceTree = "<group>"; };
		FF6D6D502A00410A00B535DA /* CiscoSansTTExtraLightOblique.woff2 */ = {isa = PBXFileReference; lastKnownFileType = file; path = CiscoSansTTExtraLightOblique.woff2; sourceTree = "<group>"; };
		FF6D6D512A00410A00B535DA /* CiscoSansTT-MediumOblique.woff2 */ = {isa = PBXFileReference; lastKnownFileType = file; path = "CiscoSansTT-MediumOblique.woff2"; sourceTree = "<group>"; };
		FF6D6D742A01CCAE00B535DA /* ManifestController.swift */ = {isa = PBXFileReference; lastKnownFileType = sourcecode.swift; path = ManifestController.swift; sourceTree = "<group>"; };
		FF6D6D782A0422CE00B535DA /* CodecFactory.swift */ = {isa = PBXFileReference; lastKnownFileType = sourcecode.swift; path = CodecFactory.swift; sourceTree = "<group>"; };
		FFB8CBE429C148B70093C623 /* ActionPicker.swift */ = {isa = PBXFileReference; lastKnownFileType = sourcecode.swift; path = ActionPicker.swift; sourceTree = "<group>"; };
		FFBB04412A2923580038A1E5 /* Info.plist */ = {isa = PBXFileReference; lastKnownFileType = text.plist.xml; path = Info.plist; sourceTree = "<group>"; };
		FFBB04422A29235D0038A1E5 /* Info.plist */ = {isa = PBXFileReference; lastKnownFileType = text.plist.xml; name = Info.plist; path = Decimus/Info.plist; sourceTree = SOURCE_ROOT; };
		FFBF2FB629BFE48100D769CF /* ActionButton.swift */ = {isa = PBXFileReference; lastKnownFileType = sourcecode.swift; path = ActionButton.swift; sourceTree = "<group>"; };
		FFD1CFED2A2131250034CDD0 /* PublisherDelegate.swift */ = {isa = PBXFileReference; lastKnownFileType = sourcecode.swift; path = PublisherDelegate.swift; sourceTree = "<group>"; };
		FFD1CFEF2A214FA60034CDD0 /* SubscriberDelegate.swift */ = {isa = PBXFileReference; lastKnownFileType = sourcecode.swift; path = SubscriberDelegate.swift; sourceTree = "<group>"; };
		FFFF72D62A27D47D00D4D5EE /* ErrorView.swift */ = {isa = PBXFileReference; lastKnownFileType = sourcecode.swift; path = ErrorView.swift; sourceTree = "<group>"; };
		FFFF72D82A27FBEA00D4D5EE /* RelayConfig.swift */ = {isa = PBXFileReference; lastKnownFileType = sourcecode.swift; path = RelayConfig.swift; sourceTree = "<group>"; };
		FFFF72DA2A280A8000D4D5EE /* RelaySettingsView.swift */ = {isa = PBXFileReference; lastKnownFileType = sourcecode.swift; path = RelaySettingsView.swift; sourceTree = "<group>"; };
		FFFF72DC2A280B6300D4D5EE /* ManifestSettingsView.swift */ = {isa = PBXFileReference; lastKnownFileType = sourcecode.swift; path = ManifestSettingsView.swift; sourceTree = "<group>"; };
/* End PBXFileReference section */

/* Begin PBXFrameworksBuildPhase section */
		9B85951829F04521008C813C /* Frameworks */ = {
			isa = PBXFrameworksBuildPhase;
			buildActionMask = 2147483647;
			files = (
			);
			runOnlyForDeploymentPostprocessing = 0;
		};
		9BA27FBF297D7270007013B2 /* Frameworks */ = {
			isa = PBXFrameworksBuildPhase;
			buildActionMask = 2147483647;
			files = (
				18C89A3A2A13D1E4005B333B /* InfluxDBSwift in Frameworks */,
				9BDD5B13299697DE00C01D54 /* DequeModule in Frameworks */,
				D7883CA22A2E82A200B88A61 /* qmedia.xcframework in Frameworks */,
				FFA0E8502A6F25A20027603B /* WrappingHStack in Frameworks */,
				9B87FB552A02B0CA00C92DD1 /* TPCircularBuffer in Frameworks */,
				188ABB562A792E9C00B31A6E /* Opus in Frameworks */,
				18162CE92AAF249E00A75199 /* OrderedCollections in Frameworks */,
				1849128A2A3B560200773D39 /* clibjitter.xcframework in Frameworks */,
			);
			runOnlyForDeploymentPostprocessing = 0;
		};
/* End PBXFrameworksBuildPhase section */

/* Begin PBXGroup section */
		18C89A372A13D14A005B333B /* Metrics */ = {
			isa = PBXGroup;
			children = (
				18C89A3B2A13D30B005B333B /* MetricsSubmitter.swift */,
				18C89A3D2A13D315005B333B /* Measurement.swift */,
				18C89A3F2A13D334005B333B /* InfluxMetricsSubmitter.swift */,
				18C89A432A13ED24005B333B /* MockSubmitter.swift */,
			);
			path = Metrics;
			sourceTree = "<group>";
		};
		18C89A472A14EF02005B333B /* Settings */ = {
			isa = PBXGroup;
			children = (
				18C89A452A14E667005B333B /* AppStorageWrapper.swift */,
				9B87FB612A03B91E00C92DD1 /* SettingsView.swift */,
				18C89A4A2A14EF1F005B333B /* InfluxSettingsView.swift */,
				FFFF72DA2A280A8000D4D5EE /* RelaySettingsView.swift */,
				FFFF72DC2A280B6300D4D5EE /* ManifestSettingsView.swift */,
				18865CC62A81356100B9A647 /* SubscriptionSettingsView.swift */,
			);
			path = Settings;
			sourceTree = "<group>";
		};
		9B48067F298016FD0040F5D4 /* Codec */ = {
			isa = PBXGroup;
			children = (
				9B480663297EBD930040F5D4 /* H264Decoder.swift */,
				9B4806802980170B0040F5D4 /* H264Encoder.swift */,
				9BDD5B172996A86500C01D54 /* LibOpusDecoder.swift */,
				9BDD5B19299A395B00C01D54 /* LibOpusEncoder.swift */,
				9B647C9B29A6267B000AD358 /* PCMExtensions.swift */,
				FF6D6D782A0422CE00B535DA /* CodecFactory.swift */,
			);
			path = Codec;
			sourceTree = "<group>";
		};
		9B48068A298301ED0040F5D4 /* QMedia */ = {
			isa = PBXGroup;
			children = (
				D78619432A28FC9D00EC0556 /* QControllerGW.h */,
				D78619442A28FC9D00EC0556 /* QControllerGW.mm */,
				D78619452A28FC9D00EC0556 /* QControllerGWObjC.h */,
				D78619402A28FC9C00EC0556 /* QDelegatesObjC.h */,
				D78619412A28FC9C00EC0556 /* QMediaDelegates.h */,
				D78619422A28FC9C00EC0556 /* QMediaDelegates.mm */,
				9B48068B298301FD0040F5D4 /* QMediaTypes.swift */,
			);
			path = QMedia;
			sourceTree = "<group>";
		};
		9B76FFE0298D5566006B5267 /* Frameworks */ = {
			isa = PBXGroup;
			children = (
				184912892A3B560200773D39 /* clibjitter.xcframework */,
				D786194B2A290F1600EC0556 /* qmedia.xcframework */,
			);
			name = Frameworks;
			sourceTree = "<group>";
		};
		9B85951C29F04521008C813C /* Tests */ = {
			isa = PBXGroup;
			children = (
				9BC692DD29F128D700062A2A /* TestPCMExtensions.swift */,
				9B87FB512A02AA6300C92DD1 /* TestAudioUnitHelpers.swift */,
				9B9622DD2A7A6A3A00949234 /* TestQHelpers.swift */,
				18162CEA2AAF2B1E00A75199 /* TestVideoJitterBuffer.swift */,
			);
			path = Tests;
			sourceTree = "<group>";
		};
		9B87FB4C2A02A84000C92DD1 /* AudioUnit */ = {
			isa = PBXGroup;
			children = (
				9B87FB4F2A02A8A000C92DD1 /* AudioUnitHelpers.swift */,
			);
			path = AudioUnit;
			sourceTree = "<group>";
		};
		9BA27FB9297D7270007013B2 = {
			isa = PBXGroup;
			children = (
				FF6D6D2F2A00410400B535DA /* fonts */,
				9B85951429F03147008C813C /* TestPlan.xctestplan */,
				9BEFCC4F29BB89D9001A780A /* ci_scripts */,
				9BA27FC4297D7270007013B2 /* Decimus */,
				9B85951C29F04521008C813C /* Tests */,
				9BA27FC3297D7270007013B2 /* Products */,
				9B76FFE0298D5566006B5267 /* Frameworks */,
			);
			sourceTree = "<group>";
		};
		9BA27FC3297D7270007013B2 /* Products */ = {
			isa = PBXGroup;
			children = (
				9BA27FC2297D7270007013B2 /* Decimus.app */,
				9B85951B29F04521008C813C /* Tests.xctest */,
			);
			name = Products;
			sourceTree = "<group>";
		};
		9BA27FC4297D7270007013B2 /* Decimus */ = {
			isa = PBXGroup;
			children = (
				18162CE42AAF238900A75199 /* VideoJitterBuffer.swift */,
				FF3B952D2A60C77B00CE463F /* Lib */,
				18C89A372A13D14A005B333B /* Metrics */,
				9B87FB4C2A02A84000C92DD1 /* AudioUnit */,
				185D628E29BF3C5A0011E634 /* Info.plist */,
				9B48067F298016FD0040F5D4 /* Codec */,
				FF2498AE2A534E5B00C6D66D /* Publications */,
				FF2498B52A55E8F800C6D66D /* Subscriptions */,
				9BA27FF9297DD8CA007013B2 /* Models */,
				9BA27FF6297D7D61007013B2 /* Views */,
				FF6D6D312A00410A00B535DA /* fonts */,
				FFBB04422A29235D0038A1E5 /* Info.plist */,
				9BA27FEF297D7352007013B2 /* Decimus.entitlements */,
				9BA27FC9297D7271007013B2 /* Assets.xcassets */,
				9BA27FCB297D7271007013B2 /* Preview Content */,
				9BA27FC5297D7270007013B2 /* DecimusApp.swift */,
				9B165A1429840B610017079F /* CallController.swift */,
				9B48065F297E9DDF0040F5D4 /* AudioVideoDevices.swift */,
				9B48066D297F19700040F5D4 /* CaptureManager.swift */,
				9BAD55BC29B0B77700D9B65F /* ErrorWriter.swift */,
				9B87FB632A04420000C92DD1 /* FasterAVEngineAudioPlayer.swift */,
				FF6D6D742A01CCAE00B535DA /* ManifestController.swift */,
				9B9622DB2A7A669A00949234 /* QHelpers.swift */,
				9B0C4E1B2A94BA5D00F6A644 /* WrappedOptional.swift */,
				18A108CF2AA60DAB00FDC0A5 /* CpuUsage.swift */,
			);
			path = Decimus;
			sourceTree = "<group>";
		};
		9BA27FCB297D7271007013B2 /* Preview Content */ = {
			isa = PBXGroup;
			children = (
				9BA27FCC297D7271007013B2 /* Preview Assets.xcassets */,
			);
			path = "Preview Content";
			sourceTree = "<group>";
		};
		9BA27FF6297D7D61007013B2 /* Views */ = {
			isa = PBXGroup;
			children = (
				18C89A472A14EF02005B333B /* Settings */,
				FFBF2FB529BFE47000D769CF /* Components */,
				9BA27FF4297D787F007013B2 /* ConfigCallView.swift */,
				9B480661297EAF170040F5D4 /* InCallView.swift */,
				9BA27FF7297DCF3C007013B2 /* CallSetupView.swift */,
				FFFF72D62A27D47D00D4D5EE /* ErrorView.swift */,
				18EC340C2A69CFD6004FE2EE /* VideoView.swift */,
			);
			path = Views;
			sourceTree = "<group>";
		};
		9BA27FF9297DD8CA007013B2 /* Models */ = {
			isa = PBXGroup;
			children = (
<<<<<<< HEAD
				18162CE62AAF23EF00A75199 /* VideoFrame.swift */,
				9B480669297EFF040040F5D4 /* Decoder.swift */,
				9B48066B297F051D0040F5D4 /* Encoder.swift */,
=======
>>>>>>> bbe06f39
				9BA27FFA297DD8D9007013B2 /* CallConfig.swift */,
				9B48068829829FB90040F5D4 /* VideoParticipant.swift */,
				18C89A412A13EB1E005B333B /* InfluxConfig.swift */,
				FFFF72D82A27FBEA00D4D5EE /* RelayConfig.swift */,
				FF6C80A82A16DB850094751E /* Publication.swift */,
				FF6C80AA2A17E8980094751E /* Subscription.swift */,
				FFD1CFED2A2131250034CDD0 /* PublisherDelegate.swift */,
				FFD1CFEF2A214FA60034CDD0 /* SubscriberDelegate.swift */,
				FF3333FF2AA77D8B00DDE4AD /* ManifestTypes.swift */,
			);
			path = Models;
			sourceTree = "<group>";
		};
		9BEFCC4F29BB89D9001A780A /* ci_scripts */ = {
			isa = PBXGroup;
			children = (
				9BEFCC5029BB89F8001A780A /* ci_post_clone.sh */,
			);
			path = ci_scripts;
			sourceTree = "<group>";
		};
		FF2498AE2A534E5B00C6D66D /* Publications */ = {
			isa = PBXGroup;
			children = (
				9B9BD43C2A464A47008B30C4 /* OpusPublication.swift */,
				FF2498AF2A534E8E00C6D66D /* H264Publication.swift */,
				FF2498B12A53575D00C6D66D /* PublicationFactory.swift */,
			);
			path = Publications;
			sourceTree = "<group>";
		};
		FF2498B52A55E8F800C6D66D /* Subscriptions */ = {
			isa = PBXGroup;
			children = (
				184912872A3A51FC00773D39 /* OpusSubscription.swift */,
				FF2498B62A55E95E00C6D66D /* H264Subscription.swift */,
				FF2498B32A55E8CC00C6D66D /* SubscriptionFactory.swift */,
			);
			path = Subscriptions;
			sourceTree = "<group>";
		};
		FF3B95292A60C19800CE463F /* Jitter */ = {
			isa = PBXGroup;
			children = (
				FF3B952A2A60C1EF00CE463F /* QJitterBuffer.h */,
				FF3B952B2A60C1EF00CE463F /* QJitterBuffer.mm */,
			);
			path = Jitter;
			sourceTree = "<group>";
		};
		FF3B952D2A60C77B00CE463F /* Lib */ = {
			isa = PBXGroup;
			children = (
				D786194A2A28FD9200EC0556 /* Decimus-Bridging-Header.h */,
				9B48068A298301ED0040F5D4 /* QMedia */,
				FF3B95292A60C19800CE463F /* Jitter */,
			);
			path = Lib;
			sourceTree = "<group>";
		};
		FF6D6D312A00410A00B535DA /* fonts */ = {
			isa = PBXGroup;
			children = (
				FFBB04412A2923580038A1E5 /* Info.plist */,
				FF6D6D412A00410A00B535DA /* CiscoSansTT-Medium.woff */,
				FF6D6D492A00410A00B535DA /* CiscoSansTT-Medium.woff2 */,
				FF6D6D442A00410A00B535DA /* CiscoSansTT-MediumOblique.woff */,
				FF6D6D512A00410A00B535DA /* CiscoSansTT-MediumOblique.woff2 */,
				FF6D6D4A2A00410A00B535DA /* CiscoSansTTBold.woff */,
				FF6D6D402A00410A00B535DA /* CiscoSansTTBold.woff2 */,
				FF6D6D482A00410A00B535DA /* CiscoSansTTBoldOblique.woff */,
				FF6D6D3B2A00410A00B535DA /* CiscoSansTTBoldOblique.woff2 */,
				FF6D6D332A00410A00B535DA /* CiscoSansTTCondBold.woff */,
				FF6D6D432A00410A00B535DA /* CiscoSansTTCondBold.woff2 */,
				FF6D6D362A00410A00B535DA /* CiscoSansTTCondRegular.woff */,
				FF6D6D3A2A00410A00B535DA /* CiscoSansTTCondRegular.woff2 */,
				FF6D6D342A00410A00B535DA /* CiscoSansTTExtraLight.woff */,
				FF6D6D392A00410A00B535DA /* CiscoSansTTExtraLight.woff2 */,
				FF6D6D352A00410A00B535DA /* CiscoSansTTExtraLightOblique.woff */,
				FF6D6D502A00410A00B535DA /* CiscoSansTTExtraLightOblique.woff2 */,
				FF6D6D322A00410A00B535DA /* CiscoSansTTHeavy.woff */,
				FF6D6D462A00410A00B535DA /* CiscoSansTTHeavy.woff2 */,
				FF6D6D3E2A00410A00B535DA /* CiscoSansTTHeavyOblique.woff */,
				FF6D6D4B2A00410A00B535DA /* CiscoSansTTHeavyOblique.woff2 */,
				FF6D6D372A00410A00B535DA /* CiscoSansTTLight.woff */,
				FF6D6D382A00410A00B535DA /* CiscoSansTTLight.woff2 */,
				FF6D6D4F2A00410A00B535DA /* CiscoSansTTLightOblique.woff */,
				FF6D6D472A00410A00B535DA /* CiscoSansTTLightOblique.woff2 */,
				FF6D6D3D2A00410A00B535DA /* CiscoSansTTRegular.woff */,
				FF6D6D452A00410A00B535DA /* CiscoSansTTRegular.woff2 */,
				FF6D6D4E2A00410A00B535DA /* CiscoSansTTRegularOblique.woff */,
				FF6D6D4C2A00410A00B535DA /* CiscoSansTTRegularOblique.woff2 */,
				FF6D6D422A00410A00B535DA /* CiscoSansTTThin.woff */,
				FF6D6D3C2A00410A00B535DA /* CiscoSansTTThin.woff2 */,
				FF6D6D4D2A00410A00B535DA /* CiscoSansTTThinOblique.woff */,
				FF6D6D3F2A00410A00B535DA /* CiscoSansTTThinOblique.woff2 */,
			);
			name = fonts;
			path = "dependencies/momentum-ui/core/fonts";
			sourceTree = SOURCE_ROOT;
		};
		FFBF2FB529BFE47000D769CF /* Components */ = {
			isa = PBXGroup;
			children = (
				FF1C5C2A29DD110600887833 /* CallControls.swift */,
				FF1C5C2B29DD110600887833 /* LeaveModal.swift */,
				FF1C5C2C29DD110600887833 /* VideoGrid.swift */,
				FFBF2FB629BFE48100D769CF /* ActionButton.swift */,
				FF01709529C10013000E23A6 /* FormInput.swift */,
				FFB8CBE429C148B70093C623 /* ActionPicker.swift */,
				FF4DA06C29FAEF4F00A01E5D /* ViewExtensions.swift */,
			);
			path = Components;
			sourceTree = "<group>";
		};
/* End PBXGroup section */

/* Begin PBXNativeTarget section */
		9B85951A29F04521008C813C /* Tests */ = {
			isa = PBXNativeTarget;
			buildConfigurationList = 9B85952129F04522008C813C /* Build configuration list for PBXNativeTarget "Tests" */;
			buildPhases = (
				9B85951729F04521008C813C /* Sources */,
				9B85951829F04521008C813C /* Frameworks */,
				9B85951929F04521008C813C /* Resources */,
			);
			buildRules = (
			);
			dependencies = (
				9B85952029F04521008C813C /* PBXTargetDependency */,
			);
			name = Tests;
			productName = Tests;
			productReference = 9B85951B29F04521008C813C /* Tests.xctest */;
			productType = "com.apple.product-type.bundle.unit-test";
		};
		9BA27FC1297D7270007013B2 /* Decimus */ = {
			isa = PBXNativeTarget;
			buildConfigurationList = 9BA27FE6297D7271007013B2 /* Build configuration list for PBXNativeTarget "Decimus" */;
			buildPhases = (
				9B76FFD9298D4836006B5267 /* Build QMedia */,
				9BA27FBE297D7270007013B2 /* Sources */,
				9BA27FBF297D7270007013B2 /* Frameworks */,
				9BA27FC0297D7270007013B2 /* Resources */,
				D7883CA42A2E82A200B88A61 /* Embed Libraries */,
			);
			buildRules = (
			);
			dependencies = (
				9B165A21298807AF0017079F /* PBXTargetDependency */,
			);
			name = Decimus;
			packageProductDependencies = (
				9BDD5B12299697DE00C01D54 /* DequeModule */,
				9B87FB542A02B0CA00C92DD1 /* TPCircularBuffer */,
				18C89A392A13D1E4005B333B /* InfluxDBSwift */,
				FFA0E84F2A6F25A20027603B /* WrappingHStack */,
				188ABB552A792E9C00B31A6E /* Opus */,
				18162CE82AAF249E00A75199 /* OrderedCollections */,
			);
			productName = Decimus;
			productReference = 9BA27FC2297D7270007013B2 /* Decimus.app */;
			productType = "com.apple.product-type.application";
		};
/* End PBXNativeTarget section */

/* Begin PBXProject section */
		9BA27FBA297D7270007013B2 /* Project object */ = {
			isa = PBXProject;
			attributes = {
				BuildIndependentTargetsInParallel = 1;
				LastSwiftUpdateCheck = 1410;
				LastUpgradeCheck = 1410;
				TargetAttributes = {
					9B85951A29F04521008C813C = {
						CreatedOnToolsVersion = 14.1;
						TestTargetID = 9BA27FC1297D7270007013B2;
					};
					9BA27FC1297D7270007013B2 = {
						CreatedOnToolsVersion = 14.1;
						LastSwiftMigration = 1410;
					};
				};
			};
			buildConfigurationList = 9BA27FBD297D7270007013B2 /* Build configuration list for PBXProject "Decimus" */;
			compatibilityVersion = "Xcode 14.0";
			developmentRegion = en;
			hasScannedForEncodings = 0;
			knownRegions = (
				en,
				Base,
			);
			mainGroup = 9BA27FB9297D7270007013B2;
			packageReferences = (
				9B165A1F298807A40017079F /* XCRemoteSwiftPackageReference "SwiftLint" */,
				9BDD5B11299697DE00C01D54 /* XCRemoteSwiftPackageReference "swift-collections" */,
				9B87FB532A02B0CA00C92DD1 /* XCRemoteSwiftPackageReference "TPCircularBuffer" */,
				18C89A382A13D1E4005B333B /* XCRemoteSwiftPackageReference "influxdb-client-swift" */,
				FFA0E84E2A6F25A20027603B /* XCRemoteSwiftPackageReference "WrappingHStack" */,
				188ABB542A792E9C00B31A6E /* XCRemoteSwiftPackageReference "swift-opus" */,
			);
			productRefGroup = 9BA27FC3297D7270007013B2 /* Products */;
			projectDirPath = "";
			projectRoot = "";
			targets = (
				9BA27FC1297D7270007013B2 /* Decimus */,
				9B85951A29F04521008C813C /* Tests */,
			);
		};
/* End PBXProject section */

/* Begin PBXResourcesBuildPhase section */
		9B85951929F04521008C813C /* Resources */ = {
			isa = PBXResourcesBuildPhase;
			buildActionMask = 2147483647;
			files = (
			);
			runOnlyForDeploymentPostprocessing = 0;
		};
		9BA27FC0297D7270007013B2 /* Resources */ = {
			isa = PBXResourcesBuildPhase;
			buildActionMask = 2147483647;
			files = (
				FF6D6D612A00415300B535DA /* CiscoSansTTBoldOblique.woff2 in Resources */,
				FF6D6D592A00415300B535DA /* CiscoSansTTHeavyOblique.woff2 in Resources */,
				FF6D6D712A00415300B535DA /* CiscoSansTTThin.woff in Resources */,
				FF6D6D632A00415300B535DA /* CiscoSansTTCondRegular.woff2 in Resources */,
				FF6D6D572A00415300B535DA /* CiscoSansTTHeavy.woff2 in Resources */,
				FF6D6D602A00415300B535DA /* CiscoSansTTLight.woff2 in Resources */,
				FF6D6D652A00415300B535DA /* CiscoSansTT-MediumOblique.woff in Resources */,
				FF6D6D5F2A00415300B535DA /* CiscoSansTTHeavy.woff in Resources */,
				FF6D6D682A00415300B535DA /* CiscoSansTTCondRegular.woff in Resources */,
				FF6D6D582A00415300B535DA /* CiscoSansTTLight.woff in Resources */,
				FF6D6D532A00415300B535DA /* CiscoSansTTThinOblique.woff2 in Resources */,
				FF6D6D6A2A00415300B535DA /* CiscoSansTTCondBold.woff2 in Resources */,
				FF6D6D6E2A00415300B535DA /* CiscoSansTTExtraLightOblique.woff2 in Resources */,
				FF6D6D302A00410400B535DA /* fonts in Resources */,
				FF6D6D552A00415300B535DA /* CiscoSansTTRegular.woff in Resources */,
				FF6D6D642A00415300B535DA /* CiscoSansTTHeavyOblique.woff in Resources */,
				FF6D6D5E2A00415300B535DA /* CiscoSansTTLightOblique.woff2 in Resources */,
				FF6D6D6C2A00415300B535DA /* CiscoSansTTBoldOblique.woff in Resources */,
				FF6D6D5D2A00415300B535DA /* CiscoSansTTExtraLight.woff2 in Resources */,
				FF6D6D5C2A00415300B535DA /* CiscoSansTTRegularOblique.woff2 in Resources */,
				FF6D6D542A00415300B535DA /* CiscoSansTT-Medium.woff2 in Resources */,
				FF6D6D692A00415300B535DA /* CiscoSansTTThin.woff2 in Resources */,
				FF6D6D5B2A00415300B535DA /* CiscoSansTTCondBold.woff in Resources */,
				FF6D6D622A00415300B535DA /* CiscoSansTTBold.woff2 in Resources */,
				FF6D6D6D2A00415300B535DA /* CiscoSansTTLightOblique.woff in Resources */,
				FF6D6D662A00415300B535DA /* CiscoSansTTRegular.woff2 in Resources */,
				FF6D6D702A00415300B535DA /* CiscoSansTT-Medium.woff in Resources */,
				FF6D6D562A00415300B535DA /* CiscoSansTTExtraLight.woff in Resources */,
				9BA27FCD297D7271007013B2 /* Preview Assets.xcassets in Resources */,
				FF6D6D672A00415300B535DA /* CiscoSansTTRegularOblique.woff in Resources */,
				FF6D6D522A00415300B535DA /* CiscoSansTT-MediumOblique.woff2 in Resources */,
				9BA27FCA297D7271007013B2 /* Assets.xcassets in Resources */,
				FF6D6D6B2A00415300B535DA /* CiscoSansTTExtraLightOblique.woff in Resources */,
				FF6D6D5A2A00415300B535DA /* CiscoSansTTBold.woff in Resources */,
				FF6D6D6F2A00415300B535DA /* CiscoSansTTThinOblique.woff in Resources */,
			);
			runOnlyForDeploymentPostprocessing = 0;
		};
/* End PBXResourcesBuildPhase section */

/* Begin PBXShellScriptBuildPhase section */
		9B76FFD9298D4836006B5267 /* Build QMedia */ = {
			isa = PBXShellScriptBuildPhase;
			alwaysOutOfDate = 1;
			buildActionMask = 2147483647;
			files = (
			);
			inputFileListPaths = (
			);
			inputPaths = (
			);
			name = "Build QMedia";
			outputFileListPaths = (
			);
			outputPaths = (
				"$(PROJECT_DIR)/dependencies/neo_media_client.framework",
			);
			runOnlyForDeploymentPostprocessing = 0;
			shellPath = /bin/sh;
			shellScript = "$SRCROOT/dependencies/build-qmedia-framework.sh\n";
		};
/* End PBXShellScriptBuildPhase section */

/* Begin PBXSourcesBuildPhase section */
		9B85951729F04521008C813C /* Sources */ = {
			isa = PBXSourcesBuildPhase;
			buildActionMask = 2147483647;
			files = (
				9B9622DE2A7A6A3A00949234 /* TestQHelpers.swift in Sources */,
				18162CEB2AAF2B1E00A75199 /* TestVideoJitterBuffer.swift in Sources */,
				9B87FB522A02AA6300C92DD1 /* TestAudioUnitHelpers.swift in Sources */,
				9BC692DE29F128D700062A2A /* TestPCMExtensions.swift in Sources */,
			);
			runOnlyForDeploymentPostprocessing = 0;
		};
		9BA27FBE297D7270007013B2 /* Sources */ = {
			isa = PBXSourcesBuildPhase;
			buildActionMask = 2147483647;
			files = (
				9B480660297E9DDF0040F5D4 /* AudioVideoDevices.swift in Sources */,
				FF1C5C2F29DD110600887833 /* VideoGrid.swift in Sources */,
				9BA27FC6297D7270007013B2 /* DecimusApp.swift in Sources */,
				9B9622DC2A7A669A00949234 /* QHelpers.swift in Sources */,
				9B48068C298301FD0040F5D4 /* QMediaTypes.swift in Sources */,
				FFFF72D72A27D47D00D4D5EE /* ErrorView.swift in Sources */,
				184912882A3A51FC00773D39 /* OpusSubscription.swift in Sources */,
				9B87FB622A03B91E00C92DD1 /* SettingsView.swift in Sources */,
				D78619462A28FC9D00EC0556 /* QMediaDelegates.mm in Sources */,
				FF2498B22A53575D00C6D66D /* PublicationFactory.swift in Sources */,
				9BA27FF5297D787F007013B2 /* ConfigCallView.swift in Sources */,
				9B480662297EAF170040F5D4 /* InCallView.swift in Sources */,
				18162CE52AAF238900A75199 /* VideoJitterBuffer.swift in Sources */,
				9BA27FFB297DD8D9007013B2 /* CallConfig.swift in Sources */,
				18C89A462A14E667005B333B /* AppStorageWrapper.swift in Sources */,
				9B4806812980170B0040F5D4 /* H264Encoder.swift in Sources */,
				18865CC72A81356100B9A647 /* SubscriptionSettingsView.swift in Sources */,
				FFBF2FB729BFE48100D769CF /* ActionButton.swift in Sources */,
				FF4DA06D29FAEF4F00A01E5D /* ViewExtensions.swift in Sources */,
				FFFF72D92A27FBEA00D4D5EE /* RelayConfig.swift in Sources */,
				FFFF72DB2A280A8000D4D5EE /* RelaySettingsView.swift in Sources */,
				FF01709629C10013000E23A6 /* FormInput.swift in Sources */,
				FF6D6D792A0422CE00B535DA /* CodecFactory.swift in Sources */,
				9B48068929829FB90040F5D4 /* VideoParticipant.swift in Sources */,
				D78619472A28FC9D00EC0556 /* QControllerGW.mm in Sources */,
				FF3334002AA77D8B00DDE4AD /* ManifestTypes.swift in Sources */,
				FF6D6D752A01CCAE00B535DA /* ManifestController.swift in Sources */,
				9B0C4E1C2A94BA5D00F6A644 /* WrappedOptional.swift in Sources */,
				FF3B952C2A60C1EF00CE463F /* QJitterBuffer.mm in Sources */,
				FF1C5C2D29DD110600887833 /* CallControls.swift in Sources */,
				9BDD5B182996A86500C01D54 /* LibOpusDecoder.swift in Sources */,
				FF6C80AB2A17E8980094751E /* Subscription.swift in Sources */,
				FF6C80A92A16DB850094751E /* Publication.swift in Sources */,
				9B87FB642A04420000C92DD1 /* FasterAVEngineAudioPlayer.swift in Sources */,
				FF2498B42A55E8CC00C6D66D /* SubscriptionFactory.swift in Sources */,
				18C89A3C2A13D30B005B333B /* MetricsSubmitter.swift in Sources */,
				FFD1CFF02A214FA60034CDD0 /* SubscriberDelegate.swift in Sources */,
				FFD1CFEE2A2131250034CDD0 /* PublisherDelegate.swift in Sources */,
				18A108D02AA60DAB00FDC0A5 /* CpuUsage.swift in Sources */,
				FFB8CBE529C148B70093C623 /* ActionPicker.swift in Sources */,
				18EC340D2A69CFD6004FE2EE /* VideoView.swift in Sources */,
				FF2498B02A534E8E00C6D66D /* H264Publication.swift in Sources */,
				9BAD55BD29B0B77700D9B65F /* ErrorWriter.swift in Sources */,
				18C89A402A13D334005B333B /* InfluxMetricsSubmitter.swift in Sources */,
				18162CE72AAF23EF00A75199 /* VideoFrame.swift in Sources */,
				9B48066E297F19700040F5D4 /* CaptureManager.swift in Sources */,
				9B9BD43D2A464A47008B30C4 /* OpusPublication.swift in Sources */,
				18C89A422A13EB1E005B333B /* InfluxConfig.swift in Sources */,
				9BA27FF8297DCF3C007013B2 /* CallSetupView.swift in Sources */,
				18C89A3E2A13D315005B333B /* Measurement.swift in Sources */,
				9B480664297EBD930040F5D4 /* H264Decoder.swift in Sources */,
				9B647C9C29A6267B000AD358 /* PCMExtensions.swift in Sources */,
				9B165A1529840B610017079F /* CallController.swift in Sources */,
				FF2498B72A55E95E00C6D66D /* H264Subscription.swift in Sources */,
				18C89A442A13ED24005B333B /* MockSubmitter.swift in Sources */,
				FF1C5C2E29DD110600887833 /* LeaveModal.swift in Sources */,
				FFFF72DD2A280B6300D4D5EE /* ManifestSettingsView.swift in Sources */,
				9B87FB502A02A8A000C92DD1 /* AudioUnitHelpers.swift in Sources */,
				18C89A4B2A14EF1F005B333B /* InfluxSettingsView.swift in Sources */,
				9BDD5B1A299A395B00C01D54 /* LibOpusEncoder.swift in Sources */,
			);
			runOnlyForDeploymentPostprocessing = 0;
		};
/* End PBXSourcesBuildPhase section */

/* Begin PBXTargetDependency section */
		9B165A21298807AF0017079F /* PBXTargetDependency */ = {
			isa = PBXTargetDependency;
			productRef = 9B165A20298807AF0017079F /* SwiftLintPlugin */;
		};
		9B85952029F04521008C813C /* PBXTargetDependency */ = {
			isa = PBXTargetDependency;
			target = 9BA27FC1297D7270007013B2 /* Decimus */;
			targetProxy = 9B85951F29F04521008C813C /* PBXContainerItemProxy */;
		};
/* End PBXTargetDependency section */

/* Begin XCBuildConfiguration section */
		9B85952229F04522008C813C /* Debug */ = {
			isa = XCBuildConfiguration;
			buildSettings = {
				BUNDLE_LOADER = "$(TEST_HOST)";
				"CODE_SIGN_IDENTITY[sdk=macosx*]" = "Apple Development";
				CODE_SIGN_STYLE = Automatic;
				CURRENT_PROJECT_VERSION = 1;
				DEVELOPMENT_TEAM = "";
				GENERATE_INFOPLIST_FILE = YES;
				IPHONEOS_DEPLOYMENT_TARGET = 16.1;
				MACOSX_DEPLOYMENT_TARGET = 10.15;
				MARKETING_VERSION = 1.0;
				PRODUCT_BUNDLE_IDENTIFIER = com.cisco.quicr.decimus.Tests;
				PRODUCT_NAME = "$(TARGET_NAME)";
				SUPPORTED_PLATFORMS = "iphoneos iphonesimulator";
				SUPPORTS_MACCATALYST = YES;
				SUPPORTS_MAC_DESIGNED_FOR_IPHONE_IPAD = YES;
				SWIFT_EMIT_LOC_STRINGS = NO;
				SWIFT_VERSION = 5.0;
				TARGETED_DEVICE_FAMILY = "1,2";
				TEST_HOST = "$(BUILT_PRODUCTS_DIR)/Decimus.app/$(BUNDLE_EXECUTABLE_FOLDER_PATH)/Decimus";
			};
			name = Debug;
		};
		9B85952329F04522008C813C /* Release */ = {
			isa = XCBuildConfiguration;
			buildSettings = {
				BUNDLE_LOADER = "$(TEST_HOST)";
				"CODE_SIGN_IDENTITY[sdk=macosx*]" = "Apple Development";
				CODE_SIGN_STYLE = Automatic;
				CURRENT_PROJECT_VERSION = 1;
				DEVELOPMENT_TEAM = "";
				GENERATE_INFOPLIST_FILE = YES;
				IPHONEOS_DEPLOYMENT_TARGET = 16.1;
				MACOSX_DEPLOYMENT_TARGET = 10.15;
				MARKETING_VERSION = 1.0;
				PRODUCT_BUNDLE_IDENTIFIER = com.cisco.quicr.decimus.Tests;
				PRODUCT_NAME = "$(TARGET_NAME)";
				SUPPORTED_PLATFORMS = "iphoneos iphonesimulator";
				SUPPORTS_MACCATALYST = YES;
				SUPPORTS_MAC_DESIGNED_FOR_IPHONE_IPAD = YES;
				SWIFT_EMIT_LOC_STRINGS = NO;
				SWIFT_VERSION = 5.0;
				TARGETED_DEVICE_FAMILY = "1,2";
				TEST_HOST = "$(BUILT_PRODUCTS_DIR)/Decimus.app/$(BUNDLE_EXECUTABLE_FOLDER_PATH)/Decimus";
			};
			name = Release;
		};
		9BA27FE4297D7271007013B2 /* Debug */ = {
			isa = XCBuildConfiguration;
			buildSettings = {
				ALWAYS_SEARCH_USER_PATHS = NO;
				ARCHS = "$(ARCHS_STANDARD)";
				CLANG_ANALYZER_NONNULL = YES;
				CLANG_ANALYZER_NUMBER_OBJECT_CONVERSION = YES_AGGRESSIVE;
				CLANG_CXX_LANGUAGE_STANDARD = "gnu++20";
				CLANG_ENABLE_MODULES = YES;
				CLANG_ENABLE_OBJC_ARC = YES;
				CLANG_ENABLE_OBJC_WEAK = YES;
				CLANG_WARN_BLOCK_CAPTURE_AUTORELEASING = YES;
				CLANG_WARN_BOOL_CONVERSION = YES;
				CLANG_WARN_COMMA = YES;
				CLANG_WARN_CONSTANT_CONVERSION = YES;
				CLANG_WARN_DEPRECATED_OBJC_IMPLEMENTATIONS = YES;
				CLANG_WARN_DIRECT_OBJC_ISA_USAGE = YES_ERROR;
				CLANG_WARN_DOCUMENTATION_COMMENTS = YES;
				CLANG_WARN_EMPTY_BODY = YES;
				CLANG_WARN_ENUM_CONVERSION = YES;
				CLANG_WARN_INFINITE_RECURSION = YES;
				CLANG_WARN_INT_CONVERSION = YES;
				CLANG_WARN_NON_LITERAL_NULL_CONVERSION = YES;
				CLANG_WARN_OBJC_IMPLICIT_RETAIN_SELF = YES;
				CLANG_WARN_OBJC_LITERAL_CONVERSION = YES;
				CLANG_WARN_OBJC_ROOT_CLASS = YES_ERROR;
				CLANG_WARN_QUOTED_INCLUDE_IN_FRAMEWORK_HEADER = YES;
				CLANG_WARN_RANGE_LOOP_ANALYSIS = YES;
				CLANG_WARN_STRICT_PROTOTYPES = YES;
				CLANG_WARN_SUSPICIOUS_MOVE = YES;
				CLANG_WARN_UNGUARDED_AVAILABILITY = YES_AGGRESSIVE;
				CLANG_WARN_UNREACHABLE_CODE = YES;
				CLANG_WARN__DUPLICATE_METHOD_MATCH = YES;
				COPY_PHASE_STRIP = NO;
				DEBUG_INFORMATION_FORMAT = dwarf;
				ENABLE_STRICT_OBJC_MSGSEND = YES;
				ENABLE_TESTABILITY = YES;
				GCC_C_LANGUAGE_STANDARD = gnu11;
				GCC_DYNAMIC_NO_PIC = NO;
				GCC_NO_COMMON_BLOCKS = YES;
				GCC_OPTIMIZATION_LEVEL = 0;
				GCC_PREPROCESSOR_DEFINITIONS = (
					"DEBUG=1",
					"$(inherited)",
				);
				GCC_WARN_64_TO_32_BIT_CONVERSION = YES;
				GCC_WARN_ABOUT_RETURN_TYPE = YES_ERROR;
				GCC_WARN_UNDECLARED_SELECTOR = YES;
				GCC_WARN_UNINITIALIZED_AUTOS = YES_AGGRESSIVE;
				GCC_WARN_UNUSED_FUNCTION = YES;
				GCC_WARN_UNUSED_VARIABLE = YES;
				HEADER_SEARCH_PATHS = (
					"$(inherited)",
					"$(PROJECT_DIR)/dependencies/new-qmedia/dependencies/libquicr/dependencies/transport/include",
					"$(PROJECT_DIR)/dependencies/new-qmedia/dependencies/libquicr/dependencies/qname/**",
					"$(PROJECT_DIR)/dependencies/new-qmedia/dependencies/libquicr/include",
					"$(PROJECT_DIR)/dependencies/new-qmedia/dependencies/numero-uri/**",
					"$(PROJECT_DIR)/dependencies/new-qmedia/dependencies/sframe/**",
					"$(PROJECT_DIR)/dependencies/new-qmedia/include",
					"$(PROJECT_DIR)/dependencies/new-qmedia/src",
					"$(PROJECT_DIR)/dependencies/libjitter/**",
					"$(PROJECT_DIR)/dependencies/build-catalyst-new-qmedia/**",
					"$(PROJECT_DIR)/dependencies/build-catalyst-x86-new-qmedia/**",
					"$(PROJECT_DIR)/dependencies/build-ios-new-qmedia/**",
					"$(PROJECT_DIR)/dependencies/build-iossim-new-qmedia/**",
				);
				IPHONEOS_DEPLOYMENT_TARGET = 15.0;
				MTL_ENABLE_DEBUG_INFO = INCLUDE_SOURCE;
				MTL_FAST_MATH = YES;
				ONLY_ACTIVE_ARCH = YES;
				SDKROOT = iphoneos;
				SWIFT_ACTIVE_COMPILATION_CONDITIONS = DEBUG;
				SWIFT_OPTIMIZATION_LEVEL = "-Onone";
			};
			name = Debug;
		};
		9BA27FE5297D7271007013B2 /* Release */ = {
			isa = XCBuildConfiguration;
			buildSettings = {
				ALWAYS_SEARCH_USER_PATHS = NO;
				ARCHS = "$(ARCHS_STANDARD)";
				CLANG_ANALYZER_NONNULL = YES;
				CLANG_ANALYZER_NUMBER_OBJECT_CONVERSION = YES_AGGRESSIVE;
				CLANG_CXX_LANGUAGE_STANDARD = "gnu++20";
				CLANG_ENABLE_MODULES = YES;
				CLANG_ENABLE_OBJC_ARC = YES;
				CLANG_ENABLE_OBJC_WEAK = YES;
				CLANG_WARN_BLOCK_CAPTURE_AUTORELEASING = YES;
				CLANG_WARN_BOOL_CONVERSION = YES;
				CLANG_WARN_COMMA = YES;
				CLANG_WARN_CONSTANT_CONVERSION = YES;
				CLANG_WARN_DEPRECATED_OBJC_IMPLEMENTATIONS = YES;
				CLANG_WARN_DIRECT_OBJC_ISA_USAGE = YES_ERROR;
				CLANG_WARN_DOCUMENTATION_COMMENTS = YES;
				CLANG_WARN_EMPTY_BODY = YES;
				CLANG_WARN_ENUM_CONVERSION = YES;
				CLANG_WARN_INFINITE_RECURSION = YES;
				CLANG_WARN_INT_CONVERSION = YES;
				CLANG_WARN_NON_LITERAL_NULL_CONVERSION = YES;
				CLANG_WARN_OBJC_IMPLICIT_RETAIN_SELF = YES;
				CLANG_WARN_OBJC_LITERAL_CONVERSION = YES;
				CLANG_WARN_OBJC_ROOT_CLASS = YES_ERROR;
				CLANG_WARN_QUOTED_INCLUDE_IN_FRAMEWORK_HEADER = YES;
				CLANG_WARN_RANGE_LOOP_ANALYSIS = YES;
				CLANG_WARN_STRICT_PROTOTYPES = YES;
				CLANG_WARN_SUSPICIOUS_MOVE = YES;
				CLANG_WARN_UNGUARDED_AVAILABILITY = YES_AGGRESSIVE;
				CLANG_WARN_UNREACHABLE_CODE = YES;
				CLANG_WARN__DUPLICATE_METHOD_MATCH = YES;
				COPY_PHASE_STRIP = NO;
				DEBUG_INFORMATION_FORMAT = "dwarf-with-dsym";
				ENABLE_NS_ASSERTIONS = NO;
				ENABLE_STRICT_OBJC_MSGSEND = YES;
				GCC_C_LANGUAGE_STANDARD = gnu11;
				GCC_NO_COMMON_BLOCKS = YES;
				GCC_WARN_64_TO_32_BIT_CONVERSION = YES;
				GCC_WARN_ABOUT_RETURN_TYPE = YES_ERROR;
				GCC_WARN_UNDECLARED_SELECTOR = YES;
				GCC_WARN_UNINITIALIZED_AUTOS = YES_AGGRESSIVE;
				GCC_WARN_UNUSED_FUNCTION = YES;
				GCC_WARN_UNUSED_VARIABLE = YES;
				IPHONEOS_DEPLOYMENT_TARGET = 15.0;
				MTL_ENABLE_DEBUG_INFO = NO;
				MTL_FAST_MATH = YES;
				ONLY_ACTIVE_ARCH = NO;
				SDKROOT = iphoneos;
				SWIFT_COMPILATION_MODE = wholemodule;
				SWIFT_OPTIMIZATION_LEVEL = "-O";
				VALIDATE_PRODUCT = YES;
			};
			name = Release;
		};
		9BA27FE7297D7271007013B2 /* Debug */ = {
			isa = XCBuildConfiguration;
			buildSettings = {
				ASSETCATALOG_COMPILER_APPICON_NAME = AppIcon;
				ASSETCATALOG_COMPILER_GLOBAL_ACCENT_COLOR_NAME = AccentColor;
				ASSETCATALOG_COMPILER_INCLUDE_ALL_APPICON_ASSETS = NO;
				CLANG_ENABLE_MODULES = YES;
				CODE_SIGN_ENTITLEMENTS = Decimus/Decimus.entitlements;
				"CODE_SIGN_IDENTITY[sdk=macosx*]" = "Apple Development";
				CODE_SIGN_STYLE = Automatic;
				CURRENT_PROJECT_VERSION = 1;
				DEVELOPMENT_ASSET_PATHS = "\"Decimus/Preview Content\"";
				DEVELOPMENT_TEAM = "";
				"ENABLE_HARDENED_RUNTIME[sdk=macosx*]" = YES;
				ENABLE_PREVIEWS = YES;
				FRAMEWORK_SEARCH_PATHS = "";
				GCC_LINK_WITH_DYNAMIC_LIBRARIES = YES;
				GENERATE_INFOPLIST_FILE = YES;
				HEADER_SEARCH_PATHS = (
					"$(inherited)",
					"$(PROJECT_DIR)/dependencies/new-qmedia/dependencies/libquicr/dependencies/transport/include",
					"$(PROJECT_DIR)/dependencies/new-qmedia/dependencies/libquicr/dependencies/qname/**",
					"$(PROJECT_DIR)/dependencies/new-qmedia/dependencies/libquicr/include",
					"$(PROJECT_DIR)/dependencies/new-qmedia/dependencies/numero-uri/**",
					"$(PROJECT_DIR)/dependencies/new-qmedia/dependencies/sframe/**",
					"$(PROJECT_DIR)/dependencies/new-qmedia/include",
					"$(PROJECT_DIR)/dependencies/new-qmedia/src",
					"$(PROJECT_DIR)/dependencies/libjitter/**",
					"$(PROJECT_DIR)/dependencies/build-catalyst-new-qmedia/**",
					"$(PROJECT_DIR)/dependencies/build-catalyst-x86-new-qmedia/**",
					"$(PROJECT_DIR)/dependencies/build-ios-new-qmedia/**",
					"$(PROJECT_DIR)/dependencies/build-iossim-new-qmedia/**",
					"$(PROJECT_DIR)/dependencies/new-qmedia/dependencies/libquicr/dependencies/transport/dependencies/logger/include/**",
				);
				INFOPLIST_FILE = Decimus/Info.plist;
				INFOPLIST_KEY_CFBundleDisplayName = Decimus;
				INFOPLIST_KEY_LSApplicationCategoryType = "public.app-category.business";
				INFOPLIST_KEY_NSCameraUsageDescription = "Decimus needs your camera in order for others to see you in calls";
				INFOPLIST_KEY_NSMicrophoneUsageDescription = "Decimus needs your camera in order for others to see you in calls";
				INFOPLIST_KEY_UIApplicationSceneManifest_Generation = YES;
				INFOPLIST_KEY_UIApplicationSupportsIndirectInputEvents = YES;
				INFOPLIST_KEY_UILaunchScreen_Generation = YES;
				INFOPLIST_KEY_UIStatusBarStyle = "";
				INFOPLIST_KEY_UISupportedInterfaceOrientations_iPad = "UIInterfaceOrientationPortrait UIInterfaceOrientationPortraitUpsideDown UIInterfaceOrientationLandscapeLeft UIInterfaceOrientationLandscapeRight";
				INFOPLIST_KEY_UISupportedInterfaceOrientations_iPhone = "UIInterfaceOrientationPortrait UIInterfaceOrientationLandscapeLeft UIInterfaceOrientationLandscapeRight";
				IPHONEOS_DEPLOYMENT_TARGET = 16.0;
				LD_RUNPATH_SEARCH_PATHS = (
					"$(inherited)",
					"@executable_path/Frameworks",
				);
				LIBRARY_SEARCH_PATHS = (
					"$(inherited)",
					"$(PROJECT_DIR)",
				);
				MACOSX_DEPLOYMENT_TARGET = "$(RECOMMENDED_MACOSX_DEPLOYMENT_TARGET)";
				MARKETING_VERSION = 1.0;
				ONLY_ACTIVE_ARCH = YES;
				OTHER_LDFLAGS = "";
				PRODUCT_BUNDLE_IDENTIFIER = com.cisco.quicr.decimus;
				PRODUCT_NAME = "$(TARGET_NAME)";
				SUPPORTED_PLATFORMS = "iphoneos iphonesimulator";
				SUPPORTS_MACCATALYST = YES;
				SUPPORTS_MAC_DESIGNED_FOR_IPHONE_IPAD = NO;
				SWIFT_EMIT_LOC_STRINGS = YES;
				SWIFT_OBJC_BRIDGING_HEADER = "Decimus/Lib/Decimus-Bridging-Header.h";
				SWIFT_OPTIMIZATION_LEVEL = "-Onone";
				SWIFT_VERSION = 5.0;
				TARGETED_DEVICE_FAMILY = "1,2";
				USE_HEADERMAP = NO;
			};
			name = Debug;
		};
		9BA27FE8297D7271007013B2 /* Release */ = {
			isa = XCBuildConfiguration;
			buildSettings = {
				ASSETCATALOG_COMPILER_APPICON_NAME = AppIcon;
				ASSETCATALOG_COMPILER_GLOBAL_ACCENT_COLOR_NAME = AccentColor;
				ASSETCATALOG_COMPILER_INCLUDE_ALL_APPICON_ASSETS = NO;
				CLANG_ENABLE_MODULES = YES;
				CODE_SIGN_ENTITLEMENTS = Decimus/Decimus.entitlements;
				"CODE_SIGN_IDENTITY[sdk=macosx*]" = "Apple Development";
				CODE_SIGN_STYLE = Automatic;
				CURRENT_PROJECT_VERSION = 1;
				DEVELOPMENT_ASSET_PATHS = "\"Decimus/Preview Content\"";
				DEVELOPMENT_TEAM = "";
				"ENABLE_HARDENED_RUNTIME[sdk=macosx*]" = YES;
				ENABLE_PREVIEWS = YES;
				FRAMEWORK_SEARCH_PATHS = "";
				GCC_LINK_WITH_DYNAMIC_LIBRARIES = YES;
				GENERATE_INFOPLIST_FILE = YES;
				HEADER_SEARCH_PATHS = (
					"$(inherited)",
					"$(PROJECT_DIR)/dependencies/new-qmedia/dependencies/libquicr/dependencies/transport/include",
					"$(PROJECT_DIR)/dependencies/new-qmedia/dependencies/libquicr/dependencies/qname/**",
					"$(PROJECT_DIR)/dependencies/new-qmedia/dependencies/libquicr/include",
					"$(PROJECT_DIR)/dependencies/new-qmedia/dependencies/numero-uri/**",
					"$(PROJECT_DIR)/dependencies/new-qmedia/dependencies/sframe/**",
					"$(PROJECT_DIR)/dependencies/new-qmedia/include",
					"$(PROJECT_DIR)/dependencies/new-qmedia/src",
					"$(PROJECT_DIR)/dependencies/libjitter/**",
					"$(PROJECT_DIR)/dependencies/build-catalyst-new-qmedia/**",
					"$(PROJECT_DIR)/dependencies/build-catalyst-x86-new-qmedia/**",
					"$(PROJECT_DIR)/dependencies/build-ios-new-qmedia/**",
					"$(PROJECT_DIR)/dependencies/build-iossim-new-qmedia/**",
					"$(PROJECT_DIR)/dependencies/new-qmedia/dependencies/libquicr/dependencies/transport/dependencies/logger/include/**",
				);
				INFOPLIST_FILE = Decimus/Info.plist;
				INFOPLIST_KEY_CFBundleDisplayName = Decimus;
				INFOPLIST_KEY_LSApplicationCategoryType = "public.app-category.business";
				INFOPLIST_KEY_NSCameraUsageDescription = "Decimus needs your camera in order for others to see you in calls";
				INFOPLIST_KEY_NSMicrophoneUsageDescription = "Decimus needs your camera in order for others to see you in calls";
				INFOPLIST_KEY_UIApplicationSceneManifest_Generation = YES;
				INFOPLIST_KEY_UIApplicationSupportsIndirectInputEvents = YES;
				INFOPLIST_KEY_UILaunchScreen_Generation = YES;
				INFOPLIST_KEY_UIStatusBarStyle = "";
				INFOPLIST_KEY_UISupportedInterfaceOrientations_iPad = "UIInterfaceOrientationPortrait UIInterfaceOrientationPortraitUpsideDown UIInterfaceOrientationLandscapeLeft UIInterfaceOrientationLandscapeRight";
				INFOPLIST_KEY_UISupportedInterfaceOrientations_iPhone = "UIInterfaceOrientationPortrait UIInterfaceOrientationLandscapeLeft UIInterfaceOrientationLandscapeRight";
				IPHONEOS_DEPLOYMENT_TARGET = 16.0;
				LD_RUNPATH_SEARCH_PATHS = (
					"$(inherited)",
					"@executable_path/Frameworks",
				);
				LIBRARY_SEARCH_PATHS = (
					"$(inherited)",
					"$(PROJECT_DIR)",
				);
				MACOSX_DEPLOYMENT_TARGET = "$(RECOMMENDED_MACOSX_DEPLOYMENT_TARGET)";
				MARKETING_VERSION = 1.0;
				ONLY_ACTIVE_ARCH = YES;
				OTHER_LDFLAGS = "";
				PRODUCT_BUNDLE_IDENTIFIER = com.cisco.quicr.decimus;
				PRODUCT_NAME = "$(TARGET_NAME)";
				SUPPORTED_PLATFORMS = "iphoneos iphonesimulator";
				SUPPORTS_MACCATALYST = YES;
				SUPPORTS_MAC_DESIGNED_FOR_IPHONE_IPAD = NO;
				SWIFT_EMIT_LOC_STRINGS = YES;
				SWIFT_OBJC_BRIDGING_HEADER = "Decimus/Lib/Decimus-Bridging-Header.h";
				SWIFT_VERSION = 5.0;
				TARGETED_DEVICE_FAMILY = "1,2";
				USE_HEADERMAP = NO;
			};
			name = Release;
		};
/* End XCBuildConfiguration section */

/* Begin XCConfigurationList section */
		9B85952129F04522008C813C /* Build configuration list for PBXNativeTarget "Tests" */ = {
			isa = XCConfigurationList;
			buildConfigurations = (
				9B85952229F04522008C813C /* Debug */,
				9B85952329F04522008C813C /* Release */,
			);
			defaultConfigurationIsVisible = 0;
			defaultConfigurationName = Release;
		};
		9BA27FBD297D7270007013B2 /* Build configuration list for PBXProject "Decimus" */ = {
			isa = XCConfigurationList;
			buildConfigurations = (
				9BA27FE4297D7271007013B2 /* Debug */,
				9BA27FE5297D7271007013B2 /* Release */,
			);
			defaultConfigurationIsVisible = 0;
			defaultConfigurationName = Release;
		};
		9BA27FE6297D7271007013B2 /* Build configuration list for PBXNativeTarget "Decimus" */ = {
			isa = XCConfigurationList;
			buildConfigurations = (
				9BA27FE7297D7271007013B2 /* Debug */,
				9BA27FE8297D7271007013B2 /* Release */,
			);
			defaultConfigurationIsVisible = 0;
			defaultConfigurationName = Release;
		};
/* End XCConfigurationList section */

/* Begin XCRemoteSwiftPackageReference section */
		188ABB542A792E9C00B31A6E /* XCRemoteSwiftPackageReference "swift-opus" */ = {
			isa = XCRemoteSwiftPackageReference;
			repositoryURL = "https://github.com/RichLogan/swift-opus.git";
			requirement = {
				branch = plc;
				kind = branch;
			};
		};
		18C89A382A13D1E4005B333B /* XCRemoteSwiftPackageReference "influxdb-client-swift" */ = {
			isa = XCRemoteSwiftPackageReference;
			repositoryURL = "https://github.com/influxdata/influxdb-client-swift";
			requirement = {
				kind = upToNextMajorVersion;
				minimumVersion = 1.0.0;
			};
		};
		9B165A1F298807A40017079F /* XCRemoteSwiftPackageReference "SwiftLint" */ = {
			isa = XCRemoteSwiftPackageReference;
			repositoryURL = "https://github.com/evfemist/SwiftLint";
			requirement = {
				branch = main;
				kind = branch;
			};
		};
		9B87FB532A02B0CA00C92DD1 /* XCRemoteSwiftPackageReference "TPCircularBuffer" */ = {
			isa = XCRemoteSwiftPackageReference;
			repositoryURL = "git@github.com:michaeltyson/TPCircularBuffer.git";
			requirement = {
				kind = upToNextMajorVersion;
				minimumVersion = 1.0.0;
			};
		};
		9BDD5B11299697DE00C01D54 /* XCRemoteSwiftPackageReference "swift-collections" */ = {
			isa = XCRemoteSwiftPackageReference;
			repositoryURL = "https://github.com/apple/swift-collections.git";
			requirement = {
				kind = upToNextMajorVersion;
				minimumVersion = 1.0.0;
			};
		};
		FFA0E84E2A6F25A20027603B /* XCRemoteSwiftPackageReference "WrappingHStack" */ = {
			isa = XCRemoteSwiftPackageReference;
			repositoryURL = "https://github.com/ksemianov/WrappingHStack";
			requirement = {
				kind = upToNextMajorVersion;
				minimumVersion = 0.1.3;
			};
		};
/* End XCRemoteSwiftPackageReference section */

/* Begin XCSwiftPackageProductDependency section */
		18162CE82AAF249E00A75199 /* OrderedCollections */ = {
			isa = XCSwiftPackageProductDependency;
			package = 9BDD5B11299697DE00C01D54 /* XCRemoteSwiftPackageReference "swift-collections" */;
			productName = OrderedCollections;
		};
		188ABB552A792E9C00B31A6E /* Opus */ = {
			isa = XCSwiftPackageProductDependency;
			package = 188ABB542A792E9C00B31A6E /* XCRemoteSwiftPackageReference "swift-opus" */;
			productName = Opus;
		};
		18C89A392A13D1E4005B333B /* InfluxDBSwift */ = {
			isa = XCSwiftPackageProductDependency;
			package = 18C89A382A13D1E4005B333B /* XCRemoteSwiftPackageReference "influxdb-client-swift" */;
			productName = InfluxDBSwift;
		};
		9B165A20298807AF0017079F /* SwiftLintPlugin */ = {
			isa = XCSwiftPackageProductDependency;
			package = 9B165A1F298807A40017079F /* XCRemoteSwiftPackageReference "SwiftLint" */;
			productName = "plugin:SwiftLintPlugin";
		};
		9B87FB542A02B0CA00C92DD1 /* TPCircularBuffer */ = {
			isa = XCSwiftPackageProductDependency;
			package = 9B87FB532A02B0CA00C92DD1 /* XCRemoteSwiftPackageReference "TPCircularBuffer" */;
			productName = TPCircularBuffer;
		};
		9BDD5B12299697DE00C01D54 /* DequeModule */ = {
			isa = XCSwiftPackageProductDependency;
			package = 9BDD5B11299697DE00C01D54 /* XCRemoteSwiftPackageReference "swift-collections" */;
			productName = DequeModule;
		};
		FFA0E84F2A6F25A20027603B /* WrappingHStack */ = {
			isa = XCSwiftPackageProductDependency;
			package = FFA0E84E2A6F25A20027603B /* XCRemoteSwiftPackageReference "WrappingHStack" */;
			productName = WrappingHStack;
		};
/* End XCSwiftPackageProductDependency section */
	};
	rootObject = 9BA27FBA297D7270007013B2 /* Project object */;
}<|MERGE_RESOLUTION|>--- conflicted
+++ resolved
@@ -7,10 +7,6 @@
 	objects = {
 
 /* Begin PBXBuildFile section */
-		18162CE52AAF238900A75199 /* VideoJitterBuffer.swift in Sources */ = {isa = PBXBuildFile; fileRef = 18162CE42AAF238900A75199 /* VideoJitterBuffer.swift */; };
-		18162CE72AAF23EF00A75199 /* VideoFrame.swift in Sources */ = {isa = PBXBuildFile; fileRef = 18162CE62AAF23EF00A75199 /* VideoFrame.swift */; };
-		18162CE92AAF249E00A75199 /* OrderedCollections in Frameworks */ = {isa = PBXBuildFile; productRef = 18162CE82AAF249E00A75199 /* OrderedCollections */; };
-		18162CEB2AAF2B1E00A75199 /* TestVideoJitterBuffer.swift in Sources */ = {isa = PBXBuildFile; fileRef = 18162CEA2AAF2B1E00A75199 /* TestVideoJitterBuffer.swift */; };
 		184912882A3A51FC00773D39 /* OpusSubscription.swift in Sources */ = {isa = PBXBuildFile; fileRef = 184912872A3A51FC00773D39 /* OpusSubscription.swift */; };
 		1849128A2A3B560200773D39 /* clibjitter.xcframework in Frameworks */ = {isa = PBXBuildFile; fileRef = 184912892A3B560200773D39 /* clibjitter.xcframework */; };
 		1849128B2A3B560200773D39 /* clibjitter.xcframework in Embed Libraries */ = {isa = PBXBuildFile; fileRef = 184912892A3B560200773D39 /* clibjitter.xcframework */; settings = {ATTRIBUTES = (CodeSignOnCopy, RemoveHeadersOnCopy, ); }; };
@@ -52,6 +48,9 @@
 		9BA27FFB297DD8D9007013B2 /* CallConfig.swift in Sources */ = {isa = PBXBuildFile; fileRef = 9BA27FFA297DD8D9007013B2 /* CallConfig.swift */; };
 		9BAD55BD29B0B77700D9B65F /* ErrorWriter.swift in Sources */ = {isa = PBXBuildFile; fileRef = 9BAD55BC29B0B77700D9B65F /* ErrorWriter.swift */; };
 		9BC692DE29F128D700062A2A /* TestPCMExtensions.swift in Sources */ = {isa = PBXBuildFile; fileRef = 9BC692DD29F128D700062A2A /* TestPCMExtensions.swift */; };
+		9BCC0E832AB0B2AA00BA97F6 /* VideoJitterBuffer.swift in Sources */ = {isa = PBXBuildFile; fileRef = 9BCC0E822AB0B2AA00BA97F6 /* VideoJitterBuffer.swift */; };
+		9BCC0E852AB0B2B100BA97F6 /* VideoFrame.swift in Sources */ = {isa = PBXBuildFile; fileRef = 9BCC0E842AB0B2B100BA97F6 /* VideoFrame.swift */; };
+		9BCC0E872AB0B2EE00BA97F6 /* OrderedCollections in Frameworks */ = {isa = PBXBuildFile; productRef = 9BCC0E862AB0B2EE00BA97F6 /* OrderedCollections */; };
 		9BDD5B13299697DE00C01D54 /* DequeModule in Frameworks */ = {isa = PBXBuildFile; productRef = 9BDD5B12299697DE00C01D54 /* DequeModule */; };
 		9BDD5B182996A86500C01D54 /* LibOpusDecoder.swift in Sources */ = {isa = PBXBuildFile; fileRef = 9BDD5B172996A86500C01D54 /* LibOpusDecoder.swift */; };
 		9BDD5B1A299A395B00C01D54 /* LibOpusEncoder.swift in Sources */ = {isa = PBXBuildFile; fileRef = 9BDD5B19299A395B00C01D54 /* LibOpusEncoder.swift */; };
@@ -144,9 +143,6 @@
 /* End PBXCopyFilesBuildPhase section */
 
 /* Begin PBXFileReference section */
-		18162CE42AAF238900A75199 /* VideoJitterBuffer.swift */ = {isa = PBXFileReference; fileEncoding = 4; lastKnownFileType = sourcecode.swift; path = VideoJitterBuffer.swift; sourceTree = "<group>"; };
-		18162CE62AAF23EF00A75199 /* VideoFrame.swift */ = {isa = PBXFileReference; fileEncoding = 4; lastKnownFileType = sourcecode.swift; path = VideoFrame.swift; sourceTree = "<group>"; };
-		18162CEA2AAF2B1E00A75199 /* TestVideoJitterBuffer.swift */ = {isa = PBXFileReference; lastKnownFileType = sourcecode.swift; path = TestVideoJitterBuffer.swift; sourceTree = "<group>"; };
 		184912872A3A51FC00773D39 /* OpusSubscription.swift */ = {isa = PBXFileReference; lastKnownFileType = sourcecode.swift; path = OpusSubscription.swift; sourceTree = "<group>"; };
 		184912892A3B560200773D39 /* clibjitter.xcframework */ = {isa = PBXFileReference; lastKnownFileType = wrapper.xcframework; name = clibjitter.xcframework; path = dependencies/clibjitter.xcframework; sourceTree = "<group>"; };
 		185D628E29BF3C5A0011E634 /* Info.plist */ = {isa = PBXFileReference; lastKnownFileType = text.plist; path = Info.plist; sourceTree = "<group>"; };
@@ -189,6 +185,8 @@
 		9BA27FFA297DD8D9007013B2 /* CallConfig.swift */ = {isa = PBXFileReference; lastKnownFileType = sourcecode.swift; path = CallConfig.swift; sourceTree = "<group>"; };
 		9BAD55BC29B0B77700D9B65F /* ErrorWriter.swift */ = {isa = PBXFileReference; lastKnownFileType = sourcecode.swift; path = ErrorWriter.swift; sourceTree = "<group>"; };
 		9BC692DD29F128D700062A2A /* TestPCMExtensions.swift */ = {isa = PBXFileReference; lastKnownFileType = sourcecode.swift; path = TestPCMExtensions.swift; sourceTree = "<group>"; };
+		9BCC0E822AB0B2AA00BA97F6 /* VideoJitterBuffer.swift */ = {isa = PBXFileReference; fileEncoding = 4; lastKnownFileType = sourcecode.swift; path = VideoJitterBuffer.swift; sourceTree = "<group>"; };
+		9BCC0E842AB0B2B100BA97F6 /* VideoFrame.swift */ = {isa = PBXFileReference; fileEncoding = 4; lastKnownFileType = sourcecode.swift; path = VideoFrame.swift; sourceTree = "<group>"; };
 		9BDD5B172996A86500C01D54 /* LibOpusDecoder.swift */ = {isa = PBXFileReference; lastKnownFileType = sourcecode.swift; path = LibOpusDecoder.swift; sourceTree = "<group>"; };
 		9BDD5B19299A395B00C01D54 /* LibOpusEncoder.swift */ = {isa = PBXFileReference; lastKnownFileType = sourcecode.swift; path = LibOpusEncoder.swift; sourceTree = "<group>"; };
 		9BEFCC5029BB89F8001A780A /* ci_post_clone.sh */ = {isa = PBXFileReference; lastKnownFileType = text.script.sh; path = ci_post_clone.sh; sourceTree = "<group>"; };
@@ -279,7 +277,7 @@
 				FFA0E8502A6F25A20027603B /* WrappingHStack in Frameworks */,
 				9B87FB552A02B0CA00C92DD1 /* TPCircularBuffer in Frameworks */,
 				188ABB562A792E9C00B31A6E /* Opus in Frameworks */,
-				18162CE92AAF249E00A75199 /* OrderedCollections in Frameworks */,
+				9BCC0E872AB0B2EE00BA97F6 /* OrderedCollections in Frameworks */,
 				1849128A2A3B560200773D39 /* clibjitter.xcframework in Frameworks */,
 			);
 			runOnlyForDeploymentPostprocessing = 0;
@@ -353,7 +351,6 @@
 				9BC692DD29F128D700062A2A /* TestPCMExtensions.swift */,
 				9B87FB512A02AA6300C92DD1 /* TestAudioUnitHelpers.swift */,
 				9B9622DD2A7A6A3A00949234 /* TestQHelpers.swift */,
-				18162CEA2AAF2B1E00A75199 /* TestVideoJitterBuffer.swift */,
 			);
 			path = Tests;
 			sourceTree = "<group>";
@@ -391,7 +388,7 @@
 		9BA27FC4297D7270007013B2 /* Decimus */ = {
 			isa = PBXGroup;
 			children = (
-				18162CE42AAF238900A75199 /* VideoJitterBuffer.swift */,
+				9BCC0E822AB0B2AA00BA97F6 /* VideoJitterBuffer.swift */,
 				FF3B952D2A60C77B00CE463F /* Lib */,
 				18C89A372A13D14A005B333B /* Metrics */,
 				9B87FB4C2A02A84000C92DD1 /* AudioUnit */,
@@ -445,12 +442,7 @@
 		9BA27FF9297DD8CA007013B2 /* Models */ = {
 			isa = PBXGroup;
 			children = (
-<<<<<<< HEAD
-				18162CE62AAF23EF00A75199 /* VideoFrame.swift */,
-				9B480669297EFF040040F5D4 /* Decoder.swift */,
-				9B48066B297F051D0040F5D4 /* Encoder.swift */,
-=======
->>>>>>> bbe06f39
+				9BCC0E842AB0B2B100BA97F6 /* VideoFrame.swift */,
 				9BA27FFA297DD8D9007013B2 /* CallConfig.swift */,
 				9B48068829829FB90040F5D4 /* VideoParticipant.swift */,
 				18C89A412A13EB1E005B333B /* InfluxConfig.swift */,
@@ -609,7 +601,7 @@
 				18C89A392A13D1E4005B333B /* InfluxDBSwift */,
 				FFA0E84F2A6F25A20027603B /* WrappingHStack */,
 				188ABB552A792E9C00B31A6E /* Opus */,
-				18162CE82AAF249E00A75199 /* OrderedCollections */,
+				9BCC0E862AB0B2EE00BA97F6 /* OrderedCollections */,
 			);
 			productName = Decimus;
 			productReference = 9BA27FC2297D7270007013B2 /* Decimus.app */;
@@ -743,7 +735,6 @@
 			buildActionMask = 2147483647;
 			files = (
 				9B9622DE2A7A6A3A00949234 /* TestQHelpers.swift in Sources */,
-				18162CEB2AAF2B1E00A75199 /* TestVideoJitterBuffer.swift in Sources */,
 				9B87FB522A02AA6300C92DD1 /* TestAudioUnitHelpers.swift in Sources */,
 				9BC692DE29F128D700062A2A /* TestPCMExtensions.swift in Sources */,
 			);
@@ -765,7 +756,6 @@
 				FF2498B22A53575D00C6D66D /* PublicationFactory.swift in Sources */,
 				9BA27FF5297D787F007013B2 /* ConfigCallView.swift in Sources */,
 				9B480662297EAF170040F5D4 /* InCallView.swift in Sources */,
-				18162CE52AAF238900A75199 /* VideoJitterBuffer.swift in Sources */,
 				9BA27FFB297DD8D9007013B2 /* CallConfig.swift in Sources */,
 				18C89A462A14E667005B333B /* AppStorageWrapper.swift in Sources */,
 				9B4806812980170B0040F5D4 /* H264Encoder.swift in Sources */,
@@ -779,6 +769,7 @@
 				9B48068929829FB90040F5D4 /* VideoParticipant.swift in Sources */,
 				D78619472A28FC9D00EC0556 /* QControllerGW.mm in Sources */,
 				FF3334002AA77D8B00DDE4AD /* ManifestTypes.swift in Sources */,
+				9BCC0E852AB0B2B100BA97F6 /* VideoFrame.swift in Sources */,
 				FF6D6D752A01CCAE00B535DA /* ManifestController.swift in Sources */,
 				9B0C4E1C2A94BA5D00F6A644 /* WrappedOptional.swift in Sources */,
 				FF3B952C2A60C1EF00CE463F /* QJitterBuffer.mm in Sources */,
@@ -797,13 +788,13 @@
 				FF2498B02A534E8E00C6D66D /* H264Publication.swift in Sources */,
 				9BAD55BD29B0B77700D9B65F /* ErrorWriter.swift in Sources */,
 				18C89A402A13D334005B333B /* InfluxMetricsSubmitter.swift in Sources */,
-				18162CE72AAF23EF00A75199 /* VideoFrame.swift in Sources */,
 				9B48066E297F19700040F5D4 /* CaptureManager.swift in Sources */,
 				9B9BD43D2A464A47008B30C4 /* OpusPublication.swift in Sources */,
 				18C89A422A13EB1E005B333B /* InfluxConfig.swift in Sources */,
 				9BA27FF8297DCF3C007013B2 /* CallSetupView.swift in Sources */,
 				18C89A3E2A13D315005B333B /* Measurement.swift in Sources */,
 				9B480664297EBD930040F5D4 /* H264Decoder.swift in Sources */,
+				9BCC0E832AB0B2AA00BA97F6 /* VideoJitterBuffer.swift in Sources */,
 				9B647C9C29A6267B000AD358 /* PCMExtensions.swift in Sources */,
 				9B165A1529840B610017079F /* CallController.swift in Sources */,
 				FF2498B72A55E95E00C6D66D /* H264Subscription.swift in Sources */,
@@ -1238,11 +1229,6 @@
 /* End XCRemoteSwiftPackageReference section */
 
 /* Begin XCSwiftPackageProductDependency section */
-		18162CE82AAF249E00A75199 /* OrderedCollections */ = {
-			isa = XCSwiftPackageProductDependency;
-			package = 9BDD5B11299697DE00C01D54 /* XCRemoteSwiftPackageReference "swift-collections" */;
-			productName = OrderedCollections;
-		};
 		188ABB552A792E9C00B31A6E /* Opus */ = {
 			isa = XCSwiftPackageProductDependency;
 			package = 188ABB542A792E9C00B31A6E /* XCRemoteSwiftPackageReference "swift-opus" */;
@@ -1263,6 +1249,11 @@
 			package = 9B87FB532A02B0CA00C92DD1 /* XCRemoteSwiftPackageReference "TPCircularBuffer" */;
 			productName = TPCircularBuffer;
 		};
+		9BCC0E862AB0B2EE00BA97F6 /* OrderedCollections */ = {
+			isa = XCSwiftPackageProductDependency;
+			package = 9BDD5B11299697DE00C01D54 /* XCRemoteSwiftPackageReference "swift-collections" */;
+			productName = OrderedCollections;
+		};
 		9BDD5B12299697DE00C01D54 /* DequeModule */ = {
 			isa = XCSwiftPackageProductDependency;
 			package = 9BDD5B11299697DE00C01D54 /* XCRemoteSwiftPackageReference "swift-collections" */;
