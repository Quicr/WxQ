--- conflicted
+++ resolved
@@ -7,14 +7,14 @@
 	objects = {
 
 /* Begin PBXBuildFile section */
+		18162CE52AAF238900A75199 /* VideoJitterBuffer.swift in Sources */ = {isa = PBXBuildFile; fileRef = 18162CE42AAF238900A75199 /* VideoJitterBuffer.swift */; };
+		18162CE72AAF23EF00A75199 /* VideoFrame.swift in Sources */ = {isa = PBXBuildFile; fileRef = 18162CE62AAF23EF00A75199 /* VideoFrame.swift */; };
+		18162CE92AAF249E00A75199 /* OrderedCollections in Frameworks */ = {isa = PBXBuildFile; productRef = 18162CE82AAF249E00A75199 /* OrderedCollections */; };
 		184912882A3A51FC00773D39 /* OpusSubscription.swift in Sources */ = {isa = PBXBuildFile; fileRef = 184912872A3A51FC00773D39 /* OpusSubscription.swift */; };
 		1849128A2A3B560200773D39 /* clibjitter.xcframework in Frameworks */ = {isa = PBXBuildFile; fileRef = 184912892A3B560200773D39 /* clibjitter.xcframework */; };
 		1849128B2A3B560200773D39 /* clibjitter.xcframework in Embed Libraries */ = {isa = PBXBuildFile; fileRef = 184912892A3B560200773D39 /* clibjitter.xcframework */; settings = {ATTRIBUTES = (CodeSignOnCopy, RemoveHeadersOnCopy, ); }; };
 		18865CC72A81356100B9A647 /* SubscriptionSettingsView.swift in Sources */ = {isa = PBXBuildFile; fileRef = 18865CC62A81356100B9A647 /* SubscriptionSettingsView.swift */; };
 		188ABB562A792E9C00B31A6E /* Opus in Frameworks */ = {isa = PBXBuildFile; productRef = 188ABB552A792E9C00B31A6E /* Opus */; };
-		18B57CF32AA0B79300F9AF1E /* VideoJitterBuffer.swift in Sources */ = {isa = PBXBuildFile; fileRef = 18B57CF22AA0B79300F9AF1E /* VideoJitterBuffer.swift */; };
-		18B57CF52AA0BA1A00F9AF1E /* VideoFrame.swift in Sources */ = {isa = PBXBuildFile; fileRef = 18B57CF42AA0BA1A00F9AF1E /* VideoFrame.swift */; };
-		18B57CF92AA0C0AC00F9AF1E /* OrderedCollections in Frameworks */ = {isa = PBXBuildFile; productRef = 18B57CF82AA0C0AC00F9AF1E /* OrderedCollections */; };
 		18C89A3A2A13D1E4005B333B /* InfluxDBSwift in Frameworks */ = {isa = PBXBuildFile; productRef = 18C89A392A13D1E4005B333B /* InfluxDBSwift */; };
 		18C89A3C2A13D30B005B333B /* MetricsSubmitter.swift in Sources */ = {isa = PBXBuildFile; fileRef = 18C89A3B2A13D30B005B333B /* MetricsSubmitter.swift */; };
 		18C89A3E2A13D315005B333B /* Measurement.swift in Sources */ = {isa = PBXBuildFile; fileRef = 18C89A3D2A13D315005B333B /* Measurement.swift */; };
@@ -143,12 +143,12 @@
 /* End PBXCopyFilesBuildPhase section */
 
 /* Begin PBXFileReference section */
+		18162CE42AAF238900A75199 /* VideoJitterBuffer.swift */ = {isa = PBXFileReference; fileEncoding = 4; lastKnownFileType = sourcecode.swift; path = VideoJitterBuffer.swift; sourceTree = "<group>"; };
+		18162CE62AAF23EF00A75199 /* VideoFrame.swift */ = {isa = PBXFileReference; fileEncoding = 4; lastKnownFileType = sourcecode.swift; path = VideoFrame.swift; sourceTree = "<group>"; };
 		184912872A3A51FC00773D39 /* OpusSubscription.swift */ = {isa = PBXFileReference; lastKnownFileType = sourcecode.swift; path = OpusSubscription.swift; sourceTree = "<group>"; };
 		184912892A3B560200773D39 /* clibjitter.xcframework */ = {isa = PBXFileReference; lastKnownFileType = wrapper.xcframework; name = clibjitter.xcframework; path = dependencies/clibjitter.xcframework; sourceTree = "<group>"; };
 		185D628E29BF3C5A0011E634 /* Info.plist */ = {isa = PBXFileReference; lastKnownFileType = text.plist; path = Info.plist; sourceTree = "<group>"; };
 		18865CC62A81356100B9A647 /* SubscriptionSettingsView.swift */ = {isa = PBXFileReference; lastKnownFileType = sourcecode.swift; path = SubscriptionSettingsView.swift; sourceTree = "<group>"; };
-		18B57CF22AA0B79300F9AF1E /* VideoJitterBuffer.swift */ = {isa = PBXFileReference; lastKnownFileType = sourcecode.swift; path = VideoJitterBuffer.swift; sourceTree = "<group>"; };
-		18B57CF42AA0BA1A00F9AF1E /* VideoFrame.swift */ = {isa = PBXFileReference; lastKnownFileType = sourcecode.swift; path = VideoFrame.swift; sourceTree = "<group>"; };
 		18C89A3B2A13D30B005B333B /* MetricsSubmitter.swift */ = {isa = PBXFileReference; lastKnownFileType = sourcecode.swift; path = MetricsSubmitter.swift; sourceTree = "<group>"; };
 		18C89A3D2A13D315005B333B /* Measurement.swift */ = {isa = PBXFileReference; lastKnownFileType = sourcecode.swift; path = Measurement.swift; sourceTree = "<group>"; };
 		18C89A3F2A13D334005B333B /* InfluxMetricsSubmitter.swift */ = {isa = PBXFileReference; lastKnownFileType = sourcecode.swift; path = InfluxMetricsSubmitter.swift; sourceTree = "<group>"; };
@@ -277,7 +277,7 @@
 				FFA0E8502A6F25A20027603B /* WrappingHStack in Frameworks */,
 				9B87FB552A02B0CA00C92DD1 /* TPCircularBuffer in Frameworks */,
 				188ABB562A792E9C00B31A6E /* Opus in Frameworks */,
-				18B57CF92AA0C0AC00F9AF1E /* OrderedCollections in Frameworks */,
+				18162CE92AAF249E00A75199 /* OrderedCollections in Frameworks */,
 				1849128A2A3B560200773D39 /* clibjitter.xcframework in Frameworks */,
 			);
 			runOnlyForDeploymentPostprocessing = 0;
@@ -388,6 +388,7 @@
 		9BA27FC4297D7270007013B2 /* Decimus */ = {
 			isa = PBXGroup;
 			children = (
+				18162CE42AAF238900A75199 /* VideoJitterBuffer.swift */,
 				FF3B952D2A60C77B00CE463F /* Lib */,
 				18C89A372A13D14A005B333B /* Metrics */,
 				9B87FB4C2A02A84000C92DD1 /* AudioUnit */,
@@ -410,11 +411,7 @@
 				9B87FB632A04420000C92DD1 /* FasterAVEngineAudioPlayer.swift */,
 				FF6D6D742A01CCAE00B535DA /* ManifestController.swift */,
 				9B9622DB2A7A669A00949234 /* QHelpers.swift */,
-<<<<<<< HEAD
-				18B57CF22AA0B79300F9AF1E /* VideoJitterBuffer.swift */,
-=======
 				9B0C4E1B2A94BA5D00F6A644 /* WrappedOptional.swift */,
->>>>>>> 4f66e438
 			);
 			path = Decimus;
 			sourceTree = "<group>";
@@ -444,6 +441,7 @@
 		9BA27FF9297DD8CA007013B2 /* Models */ = {
 			isa = PBXGroup;
 			children = (
+				18162CE62AAF23EF00A75199 /* VideoFrame.swift */,
 				9B480669297EFF040040F5D4 /* Decoder.swift */,
 				9B48066B297F051D0040F5D4 /* Encoder.swift */,
 				9BA27FFA297DD8D9007013B2 /* CallConfig.swift */,
@@ -454,7 +452,6 @@
 				FF6C80AA2A17E8980094751E /* Subscription.swift */,
 				FFD1CFED2A2131250034CDD0 /* PublisherDelegate.swift */,
 				FFD1CFEF2A214FA60034CDD0 /* SubscriberDelegate.swift */,
-				18B57CF42AA0BA1A00F9AF1E /* VideoFrame.swift */,
 			);
 			path = Models;
 			sourceTree = "<group>";
@@ -604,7 +601,7 @@
 				18C89A392A13D1E4005B333B /* InfluxDBSwift */,
 				FFA0E84F2A6F25A20027603B /* WrappingHStack */,
 				188ABB552A792E9C00B31A6E /* Opus */,
-				18B57CF82AA0C0AC00F9AF1E /* OrderedCollections */,
+				18162CE82AAF249E00A75199 /* OrderedCollections */,
 			);
 			productName = Decimus;
 			productReference = 9BA27FC2297D7270007013B2 /* Decimus.app */;
@@ -760,6 +757,7 @@
 				9BA27FF5297D787F007013B2 /* ConfigCallView.swift in Sources */,
 				9B48066A297EFF040040F5D4 /* Decoder.swift in Sources */,
 				9B480662297EAF170040F5D4 /* InCallView.swift in Sources */,
+				18162CE52AAF238900A75199 /* VideoJitterBuffer.swift in Sources */,
 				9BA27FFB297DD8D9007013B2 /* CallConfig.swift in Sources */,
 				18C89A462A14E667005B333B /* AppStorageWrapper.swift in Sources */,
 				9B4806812980170B0040F5D4 /* H264Encoder.swift in Sources */,
@@ -772,7 +770,6 @@
 				FF01709629C10013000E23A6 /* FormInput.swift in Sources */,
 				FF6D6D792A0422CE00B535DA /* CodecFactory.swift in Sources */,
 				9B48068929829FB90040F5D4 /* VideoParticipant.swift in Sources */,
-				18B57CF52AA0BA1A00F9AF1E /* VideoFrame.swift in Sources */,
 				D78619472A28FC9D00EC0556 /* QControllerGW.mm in Sources */,
 				FF6D6D752A01CCAE00B535DA /* ManifestController.swift in Sources */,
 				9B0C4E1C2A94BA5D00F6A644 /* WrappedOptional.swift in Sources */,
@@ -791,17 +788,13 @@
 				FF2498B02A534E8E00C6D66D /* H264Publication.swift in Sources */,
 				9BAD55BD29B0B77700D9B65F /* ErrorWriter.swift in Sources */,
 				18C89A402A13D334005B333B /* InfluxMetricsSubmitter.swift in Sources */,
+				18162CE72AAF23EF00A75199 /* VideoFrame.swift in Sources */,
 				9B48066E297F19700040F5D4 /* CaptureManager.swift in Sources */,
 				9B9BD43D2A464A47008B30C4 /* OpusPublication.swift in Sources */,
 				18C89A422A13EB1E005B333B /* InfluxConfig.swift in Sources */,
 				9BA27FF8297DCF3C007013B2 /* CallSetupView.swift in Sources */,
 				18C89A3E2A13D315005B333B /* Measurement.swift in Sources */,
 				9B480664297EBD930040F5D4 /* H264Decoder.swift in Sources */,
-<<<<<<< HEAD
-				FFA4CEE929DF7BA20035A857 /* RadioButtonGroup.swift in Sources */,
-				18B57CF32AA0B79300F9AF1E /* VideoJitterBuffer.swift in Sources */,
-=======
->>>>>>> 4f66e438
 				9B647C9C29A6267B000AD358 /* PCMExtensions.swift in Sources */,
 				9B165A1529840B610017079F /* CallController.swift in Sources */,
 				FF2498B72A55E95E00C6D66D /* H264Subscription.swift in Sources */,
@@ -1236,16 +1229,16 @@
 /* End XCRemoteSwiftPackageReference section */
 
 /* Begin XCSwiftPackageProductDependency section */
+		18162CE82AAF249E00A75199 /* OrderedCollections */ = {
+			isa = XCSwiftPackageProductDependency;
+			package = 9BDD5B11299697DE00C01D54 /* XCRemoteSwiftPackageReference "swift-collections" */;
+			productName = OrderedCollections;
+		};
 		188ABB552A792E9C00B31A6E /* Opus */ = {
 			isa = XCSwiftPackageProductDependency;
 			package = 188ABB542A792E9C00B31A6E /* XCRemoteSwiftPackageReference "swift-opus" */;
 			productName = Opus;
 		};
-		18B57CF82AA0C0AC00F9AF1E /* OrderedCollections */ = {
-			isa = XCSwiftPackageProductDependency;
-			package = 9BDD5B11299697DE00C01D54 /* XCRemoteSwiftPackageReference "swift-collections" */;
-			productName = OrderedCollections;
-		};
 		18C89A392A13D1E4005B333B /* InfluxDBSwift */ = {
 			isa = XCSwiftPackageProductDependency;
 			package = 18C89A382A13D1E4005B333B /* XCRemoteSwiftPackageReference "influxdb-client-swift" */;
