--- conflicted
+++ resolved
@@ -22,13 +22,10 @@
 		18B2F40A2AC5B9C5008E3BFD /* VideoDequeuer.swift in Sources */ = {isa = PBXBuildFile; fileRef = 18B2F4092AC5B9C5008E3BFD /* VideoDequeuer.swift */; };
 		18BF456A2B0B90B3006E8E24 /* CMSampleBuffer+Attachments.swift in Sources */ = {isa = PBXBuildFile; fileRef = 18BF45692B0B90B3006E8E24 /* CMSampleBuffer+Attachments.swift */; };
 		18BF456C2B0B939E006E8E24 /* TestCMSampleBuffer+Attachments.swift in Sources */ = {isa = PBXBuildFile; fileRef = 18BF456B2B0B939E006E8E24 /* TestCMSampleBuffer+Attachments.swift */; };
-<<<<<<< HEAD
 		18BF45702B0CD632006E8E24 /* VTDecoder.swift in Sources */ = {isa = PBXBuildFile; fileRef = 18BF456D2B0CD632006E8E24 /* VTDecoder.swift */; };
 		18BF45712B0CD632006E8E24 /* VTEncoder.swift in Sources */ = {isa = PBXBuildFile; fileRef = 18BF456E2B0CD632006E8E24 /* VTEncoder.swift */; };
 		18BF45722B0CD632006E8E24 /* HEVCUtilities.swift in Sources */ = {isa = PBXBuildFile; fileRef = 18BF456F2B0CD632006E8E24 /* HEVCUtilities.swift */; };
-=======
-		18BF45752B0DFC72006E8E24 /* TPCircularBuffer in Frameworks */ = {isa = PBXBuildFile; productRef = 18BF45742B0DFC72006E8E24 /* TPCircularBuffer */; };
->>>>>>> 01d52e16
+		18BF45782B0E0F3D006E8E24 /* TPCircularBuffer in Frameworks */ = {isa = PBXBuildFile; productRef = 18BF45772B0E0F3D006E8E24 /* TPCircularBuffer */; };
 		18C89A3A2A13D1E4005B333B /* InfluxDBSwift in Frameworks */ = {isa = PBXBuildFile; productRef = 18C89A392A13D1E4005B333B /* InfluxDBSwift */; };
 		18C89A3C2A13D30B005B333B /* MetricsSubmitter.swift in Sources */ = {isa = PBXBuildFile; fileRef = 18C89A3B2A13D30B005B333B /* MetricsSubmitter.swift */; };
 		18C89A3E2A13D315005B333B /* Measurement.swift in Sources */ = {isa = PBXBuildFile; fileRef = 18C89A3D2A13D315005B333B /* Measurement.swift */; };
@@ -296,7 +293,7 @@
 				18C89A3A2A13D1E4005B333B /* InfluxDBSwift in Frameworks */,
 				9BDD5B13299697DE00C01D54 /* DequeModule in Frameworks */,
 				D7883CA22A2E82A200B88A61 /* qmedia.xcframework in Frameworks */,
-				18BF45752B0DFC72006E8E24 /* TPCircularBuffer in Frameworks */,
+				18BF45782B0E0F3D006E8E24 /* TPCircularBuffer in Frameworks */,
 				FFA0E8502A6F25A20027603B /* WrappingHStack in Frameworks */,
 				188ABB562A792E9C00B31A6E /* Opus in Frameworks */,
 				18F7C4DA2AB1C7BD005EDB88 /* OrderedCollections in Frameworks */,
@@ -633,7 +630,7 @@
 				FFA0E84F2A6F25A20027603B /* WrappingHStack */,
 				188ABB552A792E9C00B31A6E /* Opus */,
 				18F7C4D92AB1C7BD005EDB88 /* OrderedCollections */,
-				18BF45742B0DFC72006E8E24 /* TPCircularBuffer */,
+				18BF45772B0E0F3D006E8E24 /* TPCircularBuffer */,
 			);
 			productName = Decimus;
 			productReference = 9BA27FC2297D7270007013B2 /* Decimus.app */;
@@ -674,7 +671,7 @@
 				18C89A382A13D1E4005B333B /* XCRemoteSwiftPackageReference "influxdb-client-swift" */,
 				FFA0E84E2A6F25A20027603B /* XCRemoteSwiftPackageReference "WrappingHStack" */,
 				188ABB542A792E9C00B31A6E /* XCRemoteSwiftPackageReference "swift-opus" */,
-				18BF45732B0DFC72006E8E24 /* XCRemoteSwiftPackageReference "TPCircularBuffer" */,
+				18BF45762B0E0F3D006E8E24 /* XCRemoteSwiftPackageReference "TPCircularBuffer" */,
 			);
 			productRefGroup = 9BA27FC3297D7270007013B2 /* Products */;
 			projectDirPath = "";
@@ -1050,7 +1047,7 @@
 				CODE_SIGN_STYLE = Automatic;
 				CURRENT_PROJECT_VERSION = 1;
 				DEVELOPMENT_ASSET_PATHS = "\"Decimus/Preview Content\"";
-				DEVELOPMENT_TEAM = "";
+				DEVELOPMENT_TEAM = R77C67VW87;
 				"ENABLE_HARDENED_RUNTIME[sdk=macosx*]" = YES;
 				ENABLE_PREVIEWS = YES;
 				FRAMEWORK_SEARCH_PATHS = "";
@@ -1122,7 +1119,7 @@
 				CODE_SIGN_STYLE = Automatic;
 				CURRENT_PROJECT_VERSION = 1;
 				DEVELOPMENT_ASSET_PATHS = "\"Decimus/Preview Content\"";
-				DEVELOPMENT_TEAM = "";
+				DEVELOPMENT_TEAM = R77C67VW87;
 				"ENABLE_HARDENED_RUNTIME[sdk=macosx*]" = YES;
 				ENABLE_PREVIEWS = YES;
 				FRAMEWORK_SEARCH_PATHS = "";
@@ -1222,7 +1219,7 @@
 				kind = branch;
 			};
 		};
-		18BF45732B0DFC72006E8E24 /* XCRemoteSwiftPackageReference "TPCircularBuffer" */ = {
+		18BF45762B0E0F3D006E8E24 /* XCRemoteSwiftPackageReference "TPCircularBuffer" */ = {
 			isa = XCRemoteSwiftPackageReference;
 			repositoryURL = "https://github.com/michaeltyson/TPCircularBuffer.git";
 			requirement = {
@@ -1270,9 +1267,9 @@
 			package = 188ABB542A792E9C00B31A6E /* XCRemoteSwiftPackageReference "swift-opus" */;
 			productName = Opus;
 		};
-		18BF45742B0DFC72006E8E24 /* TPCircularBuffer */ = {
+		18BF45772B0E0F3D006E8E24 /* TPCircularBuffer */ = {
 			isa = XCSwiftPackageProductDependency;
-			package = 18BF45732B0DFC72006E8E24 /* XCRemoteSwiftPackageReference "TPCircularBuffer" */;
+			package = 18BF45762B0E0F3D006E8E24 /* XCRemoteSwiftPackageReference "TPCircularBuffer" */;
 			productName = TPCircularBuffer;
 		};
 		18C89A392A13D1E4005B333B /* InfluxDBSwift */ = {
