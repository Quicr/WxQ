--- conflicted
+++ resolved
@@ -20,14 +20,11 @@
 		18A108D02AA60DAB00FDC0A5 /* CpuUsage.swift in Sources */ = {isa = PBXBuildFile; fileRef = 18A108CF2AA60DAB00FDC0A5 /* CpuUsage.swift */; };
 		18B2F4082AC59582008E3BFD /* TestVideoJitterBuffer.swift in Sources */ = {isa = PBXBuildFile; fileRef = 18B2F4072AC59582008E3BFD /* TestVideoJitterBuffer.swift */; };
 		18B2F40A2AC5B9C5008E3BFD /* VideoDequeuer.swift in Sources */ = {isa = PBXBuildFile; fileRef = 18B2F4092AC5B9C5008E3BFD /* VideoDequeuer.swift */; };
-<<<<<<< HEAD
-		18BF45662B06BF71006E8E24 /* VTDecoder.swift in Sources */ = {isa = PBXBuildFile; fileRef = 18BF45632B06BF71006E8E24 /* VTDecoder.swift */; };
-		18BF45672B06BF71006E8E24 /* VTEncoder.swift in Sources */ = {isa = PBXBuildFile; fileRef = 18BF45642B06BF71006E8E24 /* VTEncoder.swift */; };
-		18BF45682B06BF71006E8E24 /* HEVCUtilities.swift in Sources */ = {isa = PBXBuildFile; fileRef = 18BF45652B06BF71006E8E24 /* HEVCUtilities.swift */; };
-=======
 		18BF456A2B0B90B3006E8E24 /* CMSampleBuffer+Attachments.swift in Sources */ = {isa = PBXBuildFile; fileRef = 18BF45692B0B90B3006E8E24 /* CMSampleBuffer+Attachments.swift */; };
 		18BF456C2B0B939E006E8E24 /* TestCMSampleBuffer+Attachments.swift in Sources */ = {isa = PBXBuildFile; fileRef = 18BF456B2B0B939E006E8E24 /* TestCMSampleBuffer+Attachments.swift */; };
->>>>>>> 9905592d
+		18BF45702B0CD632006E8E24 /* VTDecoder.swift in Sources */ = {isa = PBXBuildFile; fileRef = 18BF456D2B0CD632006E8E24 /* VTDecoder.swift */; };
+		18BF45712B0CD632006E8E24 /* VTEncoder.swift in Sources */ = {isa = PBXBuildFile; fileRef = 18BF456E2B0CD632006E8E24 /* VTEncoder.swift */; };
+		18BF45722B0CD632006E8E24 /* HEVCUtilities.swift in Sources */ = {isa = PBXBuildFile; fileRef = 18BF456F2B0CD632006E8E24 /* HEVCUtilities.swift */; };
 		18C89A3A2A13D1E4005B333B /* InfluxDBSwift in Frameworks */ = {isa = PBXBuildFile; productRef = 18C89A392A13D1E4005B333B /* InfluxDBSwift */; };
 		18C89A3C2A13D30B005B333B /* MetricsSubmitter.swift in Sources */ = {isa = PBXBuildFile; fileRef = 18C89A3B2A13D30B005B333B /* MetricsSubmitter.swift */; };
 		18C89A3E2A13D315005B333B /* Measurement.swift in Sources */ = {isa = PBXBuildFile; fileRef = 18C89A3D2A13D315005B333B /* Measurement.swift */; };
@@ -166,14 +163,11 @@
 		18A108CF2AA60DAB00FDC0A5 /* CpuUsage.swift */ = {isa = PBXFileReference; fileEncoding = 4; lastKnownFileType = sourcecode.swift; path = CpuUsage.swift; sourceTree = "<group>"; };
 		18B2F4072AC59582008E3BFD /* TestVideoJitterBuffer.swift */ = {isa = PBXFileReference; fileEncoding = 4; lastKnownFileType = sourcecode.swift; path = TestVideoJitterBuffer.swift; sourceTree = "<group>"; };
 		18B2F4092AC5B9C5008E3BFD /* VideoDequeuer.swift */ = {isa = PBXFileReference; lastKnownFileType = sourcecode.swift; path = VideoDequeuer.swift; sourceTree = "<group>"; };
-<<<<<<< HEAD
-		18BF45632B06BF71006E8E24 /* VTDecoder.swift */ = {isa = PBXFileReference; fileEncoding = 4; lastKnownFileType = sourcecode.swift; path = VTDecoder.swift; sourceTree = "<group>"; };
-		18BF45642B06BF71006E8E24 /* VTEncoder.swift */ = {isa = PBXFileReference; fileEncoding = 4; lastKnownFileType = sourcecode.swift; path = VTEncoder.swift; sourceTree = "<group>"; };
-		18BF45652B06BF71006E8E24 /* HEVCUtilities.swift */ = {isa = PBXFileReference; fileEncoding = 4; lastKnownFileType = sourcecode.swift; path = HEVCUtilities.swift; sourceTree = "<group>"; };
-=======
 		18BF45692B0B90B3006E8E24 /* CMSampleBuffer+Attachments.swift */ = {isa = PBXFileReference; lastKnownFileType = sourcecode.swift; path = "CMSampleBuffer+Attachments.swift"; sourceTree = "<group>"; };
 		18BF456B2B0B939E006E8E24 /* TestCMSampleBuffer+Attachments.swift */ = {isa = PBXFileReference; lastKnownFileType = sourcecode.swift; path = "TestCMSampleBuffer+Attachments.swift"; sourceTree = "<group>"; };
->>>>>>> 9905592d
+		18BF456D2B0CD632006E8E24 /* VTDecoder.swift */ = {isa = PBXFileReference; fileEncoding = 4; lastKnownFileType = sourcecode.swift; path = VTDecoder.swift; sourceTree = "<group>"; };
+		18BF456E2B0CD632006E8E24 /* VTEncoder.swift */ = {isa = PBXFileReference; fileEncoding = 4; lastKnownFileType = sourcecode.swift; path = VTEncoder.swift; sourceTree = "<group>"; };
+		18BF456F2B0CD632006E8E24 /* HEVCUtilities.swift */ = {isa = PBXFileReference; fileEncoding = 4; lastKnownFileType = sourcecode.swift; path = HEVCUtilities.swift; sourceTree = "<group>"; };
 		18C89A3B2A13D30B005B333B /* MetricsSubmitter.swift */ = {isa = PBXFileReference; lastKnownFileType = sourcecode.swift; path = MetricsSubmitter.swift; sourceTree = "<group>"; };
 		18C89A3D2A13D315005B333B /* Measurement.swift */ = {isa = PBXFileReference; lastKnownFileType = sourcecode.swift; path = Measurement.swift; sourceTree = "<group>"; };
 		18C89A3F2A13D334005B333B /* InfluxMetricsSubmitter.swift */ = {isa = PBXFileReference; lastKnownFileType = sourcecode.swift; path = InfluxMetricsSubmitter.swift; sourceTree = "<group>"; };
@@ -339,9 +333,9 @@
 		9B48067F298016FD0040F5D4 /* Codec */ = {
 			isa = PBXGroup;
 			children = (
-				18BF45652B06BF71006E8E24 /* HEVCUtilities.swift */,
-				18BF45632B06BF71006E8E24 /* VTDecoder.swift */,
-				18BF45642B06BF71006E8E24 /* VTEncoder.swift */,
+				18BF456F2B0CD632006E8E24 /* HEVCUtilities.swift */,
+				18BF456D2B0CD632006E8E24 /* VTDecoder.swift */,
+				18BF456E2B0CD632006E8E24 /* VTEncoder.swift */,
 				9B7F40012ACB1914003333C3 /* H264Utilities.swift */,
 				9BDD5B172996A86500C01D54 /* LibOpusDecoder.swift */,
 				9BDD5B19299A395B00C01D54 /* LibOpusEncoder.swift */,
@@ -782,6 +776,7 @@
 			files = (
 				FF1C5C2F29DD110600887833 /* VideoGrid.swift in Sources */,
 				1848B86F2ABAE51A00275F71 /* OSStatusError.swift in Sources */,
+				18BF45722B0CD632006E8E24 /* HEVCUtilities.swift in Sources */,
 				1867950B2AD58E54008F99C6 /* PreviewView.swift in Sources */,
 				9BA27FC6297D7270007013B2 /* DecimusApp.swift in Sources */,
 				9BD96EFD2AC2DAA200EC794C /* VideoJitterBufferSettingsView.swift in Sources */,
@@ -795,6 +790,7 @@
 				9BA27FF5297D787F007013B2 /* ConfigCallView.swift in Sources */,
 				9B480662297EAF170040F5D4 /* InCallView.swift in Sources */,
 				9B7F40022ACB1914003333C3 /* H264Utilities.swift in Sources */,
+				18BF45702B0CD632006E8E24 /* VTDecoder.swift in Sources */,
 				9BA27FFB297DD8D9007013B2 /* CallConfig.swift in Sources */,
 				18F7C4D82AB1C7AA005EDB88 /* VideoJitterBuffer.swift in Sources */,
 				18C89A462A14E667005B333B /* AppStorageWrapper.swift in Sources */,
@@ -803,7 +799,6 @@
 				18B2F40A2AC5B9C5008E3BFD /* VideoDequeuer.swift in Sources */,
 				18162CED2AB1C28300A75199 /* TransportConfigSettings.swift in Sources */,
 				FF4DA06D29FAEF4F00A01E5D /* ViewExtensions.swift in Sources */,
-				18BF45672B06BF71006E8E24 /* VTEncoder.swift in Sources */,
 				FFFF72D92A27FBEA00D4D5EE /* RelayConfig.swift in Sources */,
 				FFFF72DB2A280A8000D4D5EE /* RelaySettingsView.swift in Sources */,
 				FF01709629C10013000E23A6 /* FormInput.swift in Sources */,
@@ -820,7 +815,6 @@
 				FF6C80A92A16DB850094751E /* Publication.swift in Sources */,
 				18BF456A2B0B90B3006E8E24 /* CMSampleBuffer+Attachments.swift in Sources */,
 				FF2498B42A55E8CC00C6D66D /* SubscriptionFactory.swift in Sources */,
-				18BF45682B06BF71006E8E24 /* HEVCUtilities.swift in Sources */,
 				186397A12ADE0B9100FBF877 /* VideoDevices.swift in Sources */,
 				18C89A3C2A13D30B005B333B /* MetricsSubmitter.swift in Sources */,
 				FFD1CFF02A214FA60034CDD0 /* SubscriberDelegate.swift in Sources */,
@@ -845,7 +839,7 @@
 				FF1C5C2E29DD110600887833 /* LeaveModal.swift in Sources */,
 				FFFF72DD2A280B6300D4D5EE /* ManifestSettingsView.swift in Sources */,
 				18C89A4B2A14EF1F005B333B /* InfluxSettingsView.swift in Sources */,
-				18BF45662B06BF71006E8E24 /* VTDecoder.swift in Sources */,
+				18BF45712B0CD632006E8E24 /* VTEncoder.swift in Sources */,
 				9BDD5B1A299A395B00C01D54 /* LibOpusEncoder.swift in Sources */,
 			);
 			runOnlyForDeploymentPostprocessing = 0;
